use crate::{
    archetype::{Archetype, ArchetypeComponentId, ArchetypeGeneration, ArchetypeId},
    batching::BatchingStrategy,
    component::{ComponentId, Tick},
    entity::Entity,
    prelude::FromWorld,
    query::{
        Access, DebugCheckedUnwrap, FilteredAccess, QueryCombinationIter, QueryIter, QueryParIter,
    },
    storage::{SparseSetIndex, TableId},
    world::{unsafe_world_cell::UnsafeWorldCell, World, WorldId},
};
use bevy_utils::tracing::warn;
#[cfg(feature = "trace")]
use bevy_utils::tracing::Span;
use fixedbitset::FixedBitSet;
use std::{borrow::Borrow, fmt, mem::MaybeUninit, ptr};

use super::{
    NopWorldQuery, QueryBuilder, QueryData, QueryEntityError, QueryFilter, QueryManyIter,
    QuerySingleError, ROQueryItem,
};

/// An ID for either a table or an archetype. Used for Query iteration.
///
/// Query iteration is exclusively dense (over tables) or archetypal (over archetypes) based on whether
/// the query filters are dense or not. This is represented by the [`QueryState::is_dense`] field.
///
/// Note that `D::IS_DENSE` and `F::IS_DENSE` have no relationship with `QueryState::is_dense` and
/// any combination of their values can happen.
///
/// This is a union instead of an enum as the usage is determined at compile time, as all [`StorageId`]s for
/// a [`QueryState`] will be all [`TableId`]s or all [`ArchetypeId`]s, and not a mixture of both. This
/// removes the need for discriminator to minimize memory usage and branching during iteration, but requires
/// a safety invariant be verified when disambiguating them.
///
/// # Safety
/// Must be initialized and accessed as a [`TableId`], if both generic parameters to the query are dense.
/// Must be initialized and accessed as an [`ArchetypeId`] otherwise.
#[derive(Clone, Copy)]
pub(super) union StorageId {
    pub(super) table_id: TableId,
    pub(super) archetype_id: ArchetypeId,
}

/// Provides scoped access to a [`World`] state according to a given [`QueryData`] and [`QueryFilter`].
///
/// This data is cached between system runs, and is used to:
/// - store metadata about which [`Table`] or [`Archetype`] are matched by the query. "Matched" means
///     that the query will iterate over the data in the matched table/archetype.
/// - cache the [`State`] needed to compute the [`Fetch`] struct used to retrieve data
///     from a specific [`Table`] or [`Archetype`]
/// - build iterators that can iterate over the query results
///
/// [`State`]: crate::query::world_query::WorldQuery::State
/// [`Fetch`]: crate::query::world_query::WorldQuery::Fetch
/// [`Table`]: crate::storage::Table
#[repr(C)]
// SAFETY NOTE:
// Do not add any new fields that use the `D` or `F` generic parameters as this may
// make `QueryState::as_transmuted_state` unsound if not done with care.
pub struct QueryState<D: QueryData, F: QueryFilter = ()> {
    world_id: WorldId,
    pub(crate) archetype_generation: ArchetypeGeneration,
    /// Metadata about the [`Table`](crate::storage::Table)s matched by this query.
    pub(crate) matched_tables: FixedBitSet,
    /// Metadata about the [`Archetype`]s matched by this query.
    pub(crate) matched_archetypes: FixedBitSet,
    /// [`FilteredAccess`] computed by combining the `D` and `F` access. Used to check which other queries
    /// this query can run in parallel with.
    pub(crate) component_access: FilteredAccess<ComponentId>,
    // NOTE: we maintain both a bitset and a vec because iterating the vec is faster
    pub(super) matched_storage_ids: Vec<StorageId>,
    // Represents whether this query iteration is dense or not. When this is true
    // `matched_storage_ids` stores `TableId`s, otherwise it stores `ArchetypeId`s.
    pub(super) is_dense: bool,
    pub(crate) fetch_state: D::State,
    pub(crate) filter_state: F::State,
    #[cfg(feature = "trace")]
    par_iter_span: Span,
}

impl<D: QueryData, F: QueryFilter> fmt::Debug for QueryState<D, F> {
    fn fmt(&self, f: &mut fmt::Formatter<'_>) -> fmt::Result {
        f.debug_struct("QueryState")
            .field("world_id", &self.world_id)
            .field("matched_table_count", &self.matched_tables.count_ones(..))
            .field(
                "matched_archetype_count",
                &self.matched_archetypes.count_ones(..),
            )
            .finish_non_exhaustive()
    }
}

impl<D: QueryData, F: QueryFilter> FromWorld for QueryState<D, F> {
    fn from_world(world: &mut World) -> Self {
        world.query_filtered()
    }
}

impl<D: QueryData, F: QueryFilter> QueryState<D, F> {
    /// Converts this `QueryState` reference to a `QueryState` that does not access anything mutably.
    pub fn as_readonly(&self) -> &QueryState<D::ReadOnly, F> {
        // SAFETY: invariant on `WorldQuery` trait upholds that `D::ReadOnly` and `F::ReadOnly`
        // have a subset of the access, and match the exact same archetypes/tables as `D`/`F` respectively.
        unsafe { self.as_transmuted_state::<D::ReadOnly, F>() }
    }

    /// Converts this `QueryState` reference to a `QueryState` that does not return any data
    /// which can be faster.
    ///
    /// This doesn't use `NopWorldQuery` as it loses filter functionality, for example
    /// `NopWorldQuery<Changed<T>>` is functionally equivalent to `With<T>`.
    pub(crate) fn as_nop(&self) -> &QueryState<NopWorldQuery<D>, F> {
        // SAFETY: `NopWorldQuery` doesn't have any accesses and defers to
        // `D` for table/archetype matching
        unsafe { self.as_transmuted_state::<NopWorldQuery<D>, F>() }
    }

    /// Converts this `QueryState` reference to any other `QueryState` with
    /// the same `WorldQuery::State` associated types.
    ///
    /// Consider using `as_readonly` or `as_nop` instead which are safe functions.
    ///
    /// # SAFETY
    ///
    /// `NewD` must have a subset of the access that `D` does and match the exact same archetypes/tables
    /// `NewF` must have a subset of the access that `F` does and match the exact same archetypes/tables
    pub(crate) unsafe fn as_transmuted_state<
        NewD: QueryData<State = D::State>,
        NewF: QueryFilter<State = F::State>,
    >(
        &self,
    ) -> &QueryState<NewD, NewF> {
        &*ptr::from_ref(self).cast::<QueryState<NewD, NewF>>()
    }

    /// Returns the components accessed by this query.
    pub fn component_access(&self) -> &FilteredAccess<ComponentId> {
        &self.component_access
    }

    /// Returns the tables matched by this query.
    pub fn matched_tables(&self) -> impl Iterator<Item = TableId> + '_ {
        self.matched_tables.ones().map(TableId::from_usize)
    }

    /// Returns the archetypes matched by this query.
    pub fn matched_archetypes(&self) -> impl Iterator<Item = ArchetypeId> + '_ {
        self.matched_archetypes.ones().map(ArchetypeId::new)
    }
}

impl<D: QueryData, F: QueryFilter> QueryState<D, F> {
    /// Creates a new [`QueryState`] from a given [`World`] and inherits the result of `world.id()`.
    pub fn new(world: &mut World) -> Self {
        let mut state = Self::new_uninitialized(world);
        state.update_archetypes(world);
        state
    }

    /// Identical to `new`, but it populates the provided `access` with the matched results.
    pub(crate) fn new_with_access(
        world: &mut World,
        access: &mut Access<ArchetypeComponentId>,
    ) -> Self {
        let mut state = Self::new_uninitialized(world);
        for archetype in world.archetypes.iter() {
            // SAFETY: The state was just initialized from the `world` above, and the archetypes being added
            // come directly from the same world.
            unsafe {
                if state.new_archetype_internal(archetype) {
                    state.update_archetype_component_access(archetype, access);
                }
            }
        }
        state.archetype_generation = world.archetypes.generation();
        state
    }

    /// Creates a new [`QueryState`] but does not populate it with the matched results from the World yet
    ///
    /// `new_archetype` and its variants must be called on all of the World's archetypes before the
    /// state can return valid query results.
    fn new_uninitialized(world: &mut World) -> Self {
        let fetch_state = D::init_state(world);
        let filter_state = F::init_state(world);

        let mut component_access = FilteredAccess::default();
        D::update_component_access(&fetch_state, &mut component_access);

        // Use a temporary empty FilteredAccess for filters. This prevents them from conflicting with the
        // main Query's `fetch_state` access. Filters are allowed to conflict with the main query fetch
        // because they are evaluated *before* a specific reference is constructed.
        let mut filter_component_access = FilteredAccess::default();
        F::update_component_access(&filter_state, &mut filter_component_access);

        // Merge the temporary filter access with the main access. This ensures that filter access is
        // properly considered in a global "cross-query" context (both within systems and across systems).
        component_access.extend(&filter_component_access);

        // For queries without dynamic filters the dense-ness of the query is equal to the dense-ness
        // of its static type parameters.
        let is_dense = D::IS_DENSE && F::IS_DENSE;

        Self {
            world_id: world.id(),
            archetype_generation: ArchetypeGeneration::initial(),
            matched_storage_ids: Vec::new(),
            is_dense,
            fetch_state,
            filter_state,
            component_access,
            matched_tables: Default::default(),
            matched_archetypes: Default::default(),
            #[cfg(feature = "trace")]
            par_iter_span: bevy_utils::tracing::info_span!(
                "par_for_each",
                query = std::any::type_name::<D>(),
                filter = std::any::type_name::<F>(),
            ),
        }
    }

    /// Creates a new [`QueryState`] from a given [`QueryBuilder`] and inherits its [`FilteredAccess`].
    pub fn from_builder(builder: &mut QueryBuilder<D, F>) -> Self {
        let mut fetch_state = D::init_state(builder.world_mut());
        let filter_state = F::init_state(builder.world_mut());
        D::set_access(&mut fetch_state, builder.access());

        let mut state = Self {
            world_id: builder.world().id(),
            archetype_generation: ArchetypeGeneration::initial(),
            matched_storage_ids: Vec::new(),
            // For dynamic queries the dense-ness is given by the query builder.
            is_dense: builder.is_dense(),
            fetch_state,
            filter_state,
            component_access: builder.access().clone(),
            matched_tables: Default::default(),
            matched_archetypes: Default::default(),
            #[cfg(feature = "trace")]
            par_iter_span: bevy_utils::tracing::info_span!(
                "par_for_each",
                data = std::any::type_name::<D>(),
                filter = std::any::type_name::<F>(),
            ),
        };
        state.update_archetypes(builder.world());
        state
    }

    /// Checks if the query is empty for the given [`World`], where the last change and current tick are given.
    ///
    /// This is equivalent to `self.iter().next().is_none()`, and thus the worst case runtime will be `O(n)`
    /// where `n` is the number of *potential* matches. This can be notably expensive for queries that rely
    /// on non-archetypal filters such as [`Added`] or [`Changed`] which must individually check each query
    /// result for a match.
    ///
    /// # Panics
    ///
    /// If `world` does not match the one used to call `QueryState::new` for this instance.
    ///
    /// [`Added`]: crate::query::Added
    /// [`Changed`]: crate::query::Changed
    #[inline]
    pub fn is_empty(&self, world: &World, last_run: Tick, this_run: Tick) -> bool {
        self.validate_world(world.id());
        // SAFETY:
        // - We have read-only access to the entire world.
        // - The world has been validated.
        unsafe {
            self.is_empty_unsafe_world_cell(
                world.as_unsafe_world_cell_readonly(),
                last_run,
                this_run,
            )
        }
    }

    /// Returns `true` if the given [`Entity`] matches the query.
    ///
    /// This is always guaranteed to run in `O(1)` time.
    #[inline]
    pub fn contains(&self, entity: Entity, world: &World, last_run: Tick, this_run: Tick) -> bool {
        // SAFETY: NopFetch does not access any members while &self ensures no one has exclusive access
        unsafe {
            self.as_nop()
                .get_unchecked_manual(
                    world.as_unsafe_world_cell_readonly(),
                    entity,
                    last_run,
                    this_run,
                )
                .is_ok()
        }
    }

    /// Checks if the query is empty for the given [`UnsafeWorldCell`].
    ///
    /// # Safety
    ///
    /// - `world` must have permission to read any components required by this instance's `F` [`QueryFilter`].
    /// - `world` must match the one used to create this [`QueryState`].
    #[inline]
    pub(crate) unsafe fn is_empty_unsafe_world_cell(
        &self,
        world: UnsafeWorldCell,
        last_run: Tick,
        this_run: Tick,
    ) -> bool {
        // SAFETY:
        // - The caller ensures that `world` has permission to access any data used by the filter.
        // - The caller ensures that the world matches.
        unsafe {
            self.as_nop()
                .iter_unchecked_manual(world, last_run, this_run)
                .next()
                .is_none()
        }
    }

    /// Updates the state's internal view of the [`World`]'s archetypes. If this is not called before querying data,
    /// the results may not accurately reflect what is in the `world`.
    ///
    /// This is only required if a `manual` method (such as [`Self::get_manual`]) is being called, and it only needs to
    /// be called if the `world` has been structurally mutated (i.e. added/removed a component or resource). Users using
    /// non-`manual` methods such as [`QueryState::get`] do not need to call this as it will be automatically called for them.
    ///
    /// If you have an [`UnsafeWorldCell`] instead of `&World`, consider using [`QueryState::update_archetypes_unsafe_world_cell`].
    ///
    /// # Panics
    ///
    /// If `world` does not match the one used to call `QueryState::new` for this instance.
    #[inline]
    pub fn update_archetypes(&mut self, world: &World) {
        self.update_archetypes_unsafe_world_cell(world.as_unsafe_world_cell_readonly());
    }

    /// Updates the state's internal view of the `world`'s archetypes. If this is not called before querying data,
    /// the results may not accurately reflect what is in the `world`.
    ///
    /// This is only required if a `manual` method (such as [`Self::get_manual`]) is being called, and it only needs to
    /// be called if the `world` has been structurally mutated (i.e. added/removed a component or resource). Users using
    /// non-`manual` methods such as [`QueryState::get`] do not need to call this as it will be automatically called for them.
    ///
    /// # Note
    ///
    /// This method only accesses world metadata.
    ///
    /// # Panics
    ///
    /// If `world` does not match the one used to call `QueryState::new` for this instance.
    pub fn update_archetypes_unsafe_world_cell(&mut self, world: UnsafeWorldCell) {
        self.validate_world(world.id());
        if self.component_access.required.is_empty() {
            let archetypes = world.archetypes();
            let old_generation =
                std::mem::replace(&mut self.archetype_generation, archetypes.generation());

            for archetype in &archetypes[old_generation..] {
                // SAFETY: The validate_world call ensures that the world is the same the QueryState
                // was initialized from.
                unsafe {
                    self.new_archetype_internal(archetype);
                }
            }
        } else {
            // skip if we are already up to date
            if self.archetype_generation == world.archetypes().generation() {
                return;
            }
            // if there are required components, we can optimize by only iterating through archetypes
            // that contain at least one of the required components
            let potential_archetypes = self
                .component_access
                .required
                .ones()
                .filter_map(|idx| {
                    let component_id = ComponentId::get_sparse_set_index(idx);
                    world
                        .archetypes()
                        .component_index()
                        .get(&component_id)
                        .map(|index| index.keys())
                })
                // select the component with the fewest archetypes
                .min_by_key(ExactSizeIterator::len);
            if let Some(archetypes) = potential_archetypes {
                for archetype_id in archetypes {
                    // exclude archetypes that have already been processed
                    if archetype_id < &self.archetype_generation.0 {
                        continue;
                    }
                    // SAFETY: get_potential_archetypes only returns archetype ids that are valid for the world
                    let archetype = &world.archetypes()[*archetype_id];
                    // SAFETY: The validate_world call ensures that the world is the same the QueryState
                    // was initialized from.
                    unsafe {
                        self.new_archetype_internal(archetype);
                    }
                }
            }
            self.archetype_generation = world.archetypes().generation();
        }
    }

    /// # Panics
    ///
    /// If `world_id` does not match the [`World`] used to call `QueryState::new` for this instance.
    ///
    /// Many unsafe query methods require the world to match for soundness. This function is the easiest
    /// way of ensuring that it matches.
    #[inline]
    #[track_caller]
    pub fn validate_world(&self, world_id: WorldId) {
        #[inline(never)]
        #[track_caller]
        #[cold]
        fn panic_mismatched(this: WorldId, other: WorldId) -> ! {
            panic!("Encountered a mismatched World. This QueryState was created from {this:?}, but a method was called using {other:?}.");
        }

        if self.world_id != world_id {
            panic_mismatched(self.world_id, world_id);
        }
    }

    /// Update the current [`QueryState`] with information from the provided [`Archetype`]
    /// (if applicable, i.e. if the archetype has any intersecting [`ComponentId`] with the current [`QueryState`]).
    ///
    /// The passed in `access` will be updated with any new accesses introduced by the new archetype.
    ///
    /// # Safety
    /// `archetype` must be from the `World` this state was initialized from.
    pub unsafe fn new_archetype(
        &mut self,
        archetype: &Archetype,
        access: &mut Access<ArchetypeComponentId>,
    ) {
        // SAFETY: The caller ensures that `archetype` is from the World the state was initialized from.
        let matches = unsafe { self.new_archetype_internal(archetype) };
        if matches {
            // SAFETY: The caller ensures that `archetype` is from the World the state was initialized from.
            unsafe { self.update_archetype_component_access(archetype, access) };
        }
    }

    /// Process the given [`Archetype`] to update internal metadata about the [`Table`](crate::storage::Table)s
    /// and [`Archetype`]s that are matched by this query.
    ///
    /// Returns `true` if the given `archetype` matches the query. Otherwise, returns `false`.
    /// If there is no match, then there is no need to update the query's [`FilteredAccess`].
    ///
    /// # Safety
    /// `archetype` must be from the `World` this state was initialized from.
    unsafe fn new_archetype_internal(&mut self, archetype: &Archetype) -> bool {
        if D::matches_component_set(&self.fetch_state, &|id| archetype.contains(id))
            && F::matches_component_set(&self.filter_state, &|id| archetype.contains(id))
            && self.matches_component_set(&|id| archetype.contains(id))
        {
            let archetype_index = archetype.id().index();
            if !self.matched_archetypes.contains(archetype_index) {
                self.matched_archetypes.grow_and_insert(archetype_index);
                if !self.is_dense {
                    self.matched_storage_ids.push(StorageId {
                        archetype_id: archetype.id(),
                    });
                }
            }
            let table_index = archetype.table_id().as_usize();
            if !self.matched_tables.contains(table_index) {
                self.matched_tables.grow_and_insert(table_index);
                if self.is_dense {
                    self.matched_storage_ids.push(StorageId {
                        table_id: archetype.table_id(),
                    });
                }
            }
            true
        } else {
            false
        }
    }

    /// Returns `true` if this query matches a set of components. Otherwise, returns `false`.
    pub fn matches_component_set(&self, set_contains_id: &impl Fn(ComponentId) -> bool) -> bool {
        self.component_access.filter_sets.iter().any(|set| {
            set.with
                .ones()
                .all(|index| set_contains_id(ComponentId::get_sparse_set_index(index)))
                && set
                    .without
                    .ones()
                    .all(|index| !set_contains_id(ComponentId::get_sparse_set_index(index)))
        })
    }

    /// For the given `archetype`, adds any component accessed used by this query's underlying [`FilteredAccess`] to `access`.
    ///
    /// The passed in `access` will be updated with any new accesses introduced by the new archetype.
    ///
    /// # Safety
    /// `archetype` must be from the `World` this state was initialized from.
    pub unsafe fn update_archetype_component_access(
        &mut self,
        archetype: &Archetype,
        access: &mut Access<ArchetypeComponentId>,
    ) {
        self.component_access
            .access
            .component_reads()
            .for_each(|id| {
                if let Some(id) = archetype.get_archetype_component_id(id) {
                    access.add_component_read(id);
                }
            });
        self.component_access
            .access
            .component_writes()
            .for_each(|id| {
                if let Some(id) = archetype.get_archetype_component_id(id) {
                    access.add_component_write(id);
                }
            });
    }

    /// Use this to transform a [`QueryState`] into a more generic [`QueryState`].
    /// This can be useful for passing to another function that might take the more general form.
    /// See [`Query::transmute_lens`](crate::system::Query::transmute_lens) for more details.
    ///
    /// You should not call [`update_archetypes`](Self::update_archetypes) on the returned [`QueryState`] as the result will be unpredictable.
    /// You might end up with a mix of archetypes that only matched the original query + archetypes that only match
    /// the new [`QueryState`]. Most of the safe methods on [`QueryState`] call [`QueryState::update_archetypes`] internally, so this
    /// best used through a [`Query`](crate::system::Query).
    pub fn transmute<'a, NewD: QueryData>(
        &self,
        world: impl Into<UnsafeWorldCell<'a>>,
    ) -> QueryState<NewD> {
        self.transmute_filtered::<NewD, ()>(world.into())
    }

    /// Creates a new [`QueryState`] with the same underlying [`FilteredAccess`], matched tables and archetypes
    /// as self but with a new type signature.
    ///
    /// Panics if `NewD` or `NewF` require accesses that this query does not have.
    pub fn transmute_filtered<'a, NewD: QueryData, NewF: QueryFilter>(
        &self,
        world: impl Into<UnsafeWorldCell<'a>>,
    ) -> QueryState<NewD, NewF> {
        let world = world.into();
        self.validate_world(world.id());

        let mut component_access = FilteredAccess::default();
        let mut fetch_state = NewD::get_state(world.components()).expect("Could not create fetch_state, Please initialize all referenced components before transmuting.");
        let filter_state = NewF::get_state(world.components()).expect("Could not create filter_state, Please initialize all referenced components before transmuting.");

        NewD::set_access(&mut fetch_state, &self.component_access);
        NewD::update_component_access(&fetch_state, &mut component_access);

        let mut filter_component_access = FilteredAccess::default();
        NewF::update_component_access(&filter_state, &mut filter_component_access);

        component_access.extend(&filter_component_access);
        assert!(
            component_access.is_subset(&self.component_access),
            "Transmuted state for {} attempts to access terms that are not allowed by original state {}.",
            std::any::type_name::<(NewD, NewF)>(), std::any::type_name::<(D, F)>()
        );

        QueryState {
            world_id: self.world_id,
            archetype_generation: self.archetype_generation,
            matched_storage_ids: self.matched_storage_ids.clone(),
            is_dense: self.is_dense,
            fetch_state,
            filter_state,
            component_access: self.component_access.clone(),
            matched_tables: self.matched_tables.clone(),
            matched_archetypes: self.matched_archetypes.clone(),
            #[cfg(feature = "trace")]
            par_iter_span: bevy_utils::tracing::info_span!(
                "par_for_each",
                query = std::any::type_name::<NewD>(),
                filter = std::any::type_name::<NewF>(),
            ),
        }
    }

    /// Use this to combine two queries. The data accessed will be the intersection
    /// of archetypes included in both queries. This can be useful for accessing a
    /// subset of the entities between two queries.
    ///
    /// You should not call `update_archetypes` on the returned `QueryState` as the result
    /// could be unpredictable. You might end up with a mix of archetypes that only matched
    /// the original query + archetypes that only match the new `QueryState`. Most of the
    /// safe methods on `QueryState` call [`QueryState::update_archetypes`] internally, so
    /// this is best used through a `Query`.
    ///
    /// ## Performance
    ///
    /// This will have similar performance as constructing a new `QueryState` since much of internal state
    /// needs to be reconstructed. But it will be a little faster as it only needs to compare the intersection
    /// of matching archetypes rather than iterating over all archetypes.
    ///
    /// ## Panics
    ///
    /// Will panic if `NewD` contains accesses not in `Q` or `OtherQ`.
    pub fn join<'a, OtherD: QueryData, NewD: QueryData>(
        &self,
        world: impl Into<UnsafeWorldCell<'a>>,
        other: &QueryState<OtherD>,
    ) -> QueryState<NewD, ()> {
        self.join_filtered::<_, (), NewD, ()>(world, other)
    }

    /// Use this to combine two queries. The data accessed will be the intersection
    /// of archetypes included in both queries.
    ///
    /// ## Panics
    ///
    /// Will panic if `NewD` or `NewF` requires accesses not in `Q` or `OtherQ`.
    pub fn join_filtered<
        'a,
        OtherD: QueryData,
        OtherF: QueryFilter,
        NewD: QueryData,
        NewF: QueryFilter,
    >(
        &self,
        world: impl Into<UnsafeWorldCell<'a>>,
        other: &QueryState<OtherD, OtherF>,
    ) -> QueryState<NewD, NewF> {
        if self.world_id != other.world_id {
            panic!("Joining queries initialized on different worlds is not allowed.");
        }

        let world = world.into();

        self.validate_world(world.id());

        let mut component_access = FilteredAccess::default();
        let mut new_fetch_state = NewD::get_state(world.components())
            .expect("Could not create fetch_state, Please initialize all referenced components before transmuting.");
        let new_filter_state = NewF::get_state(world.components())
            .expect("Could not create filter_state, Please initialize all referenced components before transmuting.");

        NewD::set_access(&mut new_fetch_state, &self.component_access);
        NewD::update_component_access(&new_fetch_state, &mut component_access);

        let mut new_filter_component_access = FilteredAccess::default();
        NewF::update_component_access(&new_filter_state, &mut new_filter_component_access);

        component_access.extend(&new_filter_component_access);

        let mut joined_component_access = self.component_access.clone();
        joined_component_access.extend(&other.component_access);

        assert!(
            component_access.is_subset(&joined_component_access),
            "Joined state for {} attempts to access terms that are not allowed by state {} joined with {}.",
            std::any::type_name::<(NewD, NewF)>(), std::any::type_name::<(D, F)>(), std::any::type_name::<(OtherD, OtherF)>()
        );

        if self.archetype_generation != other.archetype_generation {
            warn!("You have tried to join queries with different archetype_generations. This could lead to unpredictable results.");
        }

        // the join is dense of both the queries were dense.
        let is_dense = self.is_dense && other.is_dense;

        // take the intersection of the matched ids
        let mut matched_tables = self.matched_tables.clone();
        let mut matched_archetypes = self.matched_archetypes.clone();
        matched_tables.intersect_with(&other.matched_tables);
        matched_archetypes.intersect_with(&other.matched_archetypes);
        let matched_storage_ids = if is_dense {
            matched_tables
                .ones()
                .map(|id| StorageId {
                    table_id: TableId::from_usize(id),
                })
                .collect()
        } else {
            matched_archetypes
                .ones()
                .map(|id| StorageId {
                    archetype_id: ArchetypeId::new(id),
                })
                .collect()
        };

        QueryState {
            world_id: self.world_id,
            archetype_generation: self.archetype_generation,
            matched_storage_ids,
            is_dense,
            fetch_state: new_fetch_state,
            filter_state: new_filter_state,
            component_access: joined_component_access,
            matched_tables,
            matched_archetypes,
            #[cfg(feature = "trace")]
            par_iter_span: bevy_utils::tracing::info_span!(
                "par_for_each",
                query = std::any::type_name::<NewD>(),
                filter = std::any::type_name::<NewF>(),
            ),
        }
    }

    /// Gets the query result for the given [`World`] and [`Entity`].
    ///
    /// This can only be called for read-only queries, see [`Self::get_mut`] for write-queries.
    ///
    /// This is always guaranteed to run in `O(1)` time.
    #[inline]
    pub fn get<'w>(
        &mut self,
        world: &'w World,
        entity: Entity,
    ) -> Result<ROQueryItem<'w, D>, QueryEntityError> {
        self.update_archetypes(world);
        // SAFETY: query is read only
        unsafe {
            self.as_readonly().get_unchecked_manual(
                world.as_unsafe_world_cell_readonly(),
                entity,
                world.last_change_tick(),
                world.read_change_tick(),
            )
        }
    }

    /// Returns the read-only query results for the given array of [`Entity`].
    ///
    /// In case of a nonexisting entity or mismatched component, a [`QueryEntityError`] is
    /// returned instead.
    ///
    /// Note that the unlike [`QueryState::get_many_mut`], the entities passed in do not need to be unique.
    ///
    /// # Examples
    ///
    /// ```
    /// use bevy_ecs::prelude::*;
    /// use bevy_ecs::query::QueryEntityError;
    ///
    /// #[derive(Component, PartialEq, Debug)]
    /// struct A(usize);
    ///
    /// let mut world = World::new();
    /// let entity_vec: Vec<Entity> = (0..3).map(|i|world.spawn(A(i)).id()).collect();
    /// let entities: [Entity; 3] = entity_vec.try_into().unwrap();
    ///
    /// world.spawn(A(73));
    ///
    /// let mut query_state = world.query::<&A>();
    ///
    /// let component_values = query_state.get_many(&world, entities).unwrap();
    ///
    /// assert_eq!(component_values, [&A(0), &A(1), &A(2)]);
    ///
    /// let wrong_entity = Entity::from_raw(365);
    ///
    /// assert_eq!(query_state.get_many(&world, [wrong_entity]), Err(QueryEntityError::NoSuchEntity(wrong_entity)));
    /// ```
    #[inline]
    pub fn get_many<'w, const N: usize>(
        &mut self,
        world: &'w World,
        entities: [Entity; N],
    ) -> Result<[ROQueryItem<'w, D>; N], QueryEntityError> {
        self.update_archetypes(world);

        // SAFETY:
        // - We have read-only access to the entire world.
        // - `update_archetypes` validates that the `World` matches.
        unsafe {
            self.get_many_read_only_manual(
                world.as_unsafe_world_cell_readonly(),
                entities,
                world.last_change_tick(),
                world.read_change_tick(),
            )
        }
    }

    /// Gets the query result for the given [`World`] and [`Entity`].
    ///
    /// This is always guaranteed to run in `O(1)` time.
    #[inline]
    pub fn get_mut<'w>(
        &mut self,
        world: &'w mut World,
        entity: Entity,
    ) -> Result<D::Item<'w>, QueryEntityError> {
        self.update_archetypes(world);
        let change_tick = world.change_tick();
        let last_change_tick = world.last_change_tick();
        // SAFETY: query has unique world access
        unsafe {
            self.get_unchecked_manual(
                world.as_unsafe_world_cell(),
                entity,
                last_change_tick,
                change_tick,
            )
        }
    }

    /// Returns the query results for the given array of [`Entity`].
    ///
    /// In case of a nonexisting entity or mismatched component, a [`QueryEntityError`] is
    /// returned instead.
    ///
    /// ```
    /// use bevy_ecs::prelude::*;
    /// use bevy_ecs::query::QueryEntityError;
    ///
    /// #[derive(Component, PartialEq, Debug)]
    /// struct A(usize);
    ///
    /// let mut world = World::new();
    ///
    /// let entities: Vec<Entity> = (0..3).map(|i|world.spawn(A(i)).id()).collect();
    /// let entities: [Entity; 3] = entities.try_into().unwrap();
    ///
    /// world.spawn(A(73));
    ///
    /// let mut query_state = world.query::<&mut A>();
    ///
    /// let mut mutable_component_values = query_state.get_many_mut(&mut world, entities).unwrap();
    ///
    /// for mut a in &mut mutable_component_values {
    ///     a.0 += 5;
    /// }
    ///
    /// let component_values = query_state.get_many(&world, entities).unwrap();
    ///
    /// assert_eq!(component_values, [&A(5), &A(6), &A(7)]);
    ///
    /// let wrong_entity = Entity::from_raw(57);
    /// let invalid_entity = world.spawn_empty().id();
    ///
    /// assert_eq!(query_state.get_many_mut(&mut world, [wrong_entity]).unwrap_err(), QueryEntityError::NoSuchEntity(wrong_entity));
    /// assert_eq!(query_state.get_many_mut(&mut world, [invalid_entity]).unwrap_err(), QueryEntityError::QueryDoesNotMatch(invalid_entity));
    /// assert_eq!(query_state.get_many_mut(&mut world, [entities[0], entities[0]]).unwrap_err(), QueryEntityError::AliasedMutability(entities[0]));
    /// ```
    #[inline]
    pub fn get_many_mut<'w, const N: usize>(
        &mut self,
        world: &'w mut World,
        entities: [Entity; N],
    ) -> Result<[D::Item<'w>; N], QueryEntityError> {
        self.update_archetypes(world);

        let change_tick = world.change_tick();
        let last_change_tick = world.last_change_tick();
        // SAFETY: method requires exclusive world access
        // and world has been validated via update_archetypes
        unsafe {
            self.get_many_unchecked_manual(
                world.as_unsafe_world_cell(),
                entities,
                last_change_tick,
                change_tick,
            )
        }
    }

    /// Gets the query result for the given [`World`] and [`Entity`].
    ///
    /// This method is slightly more efficient than [`QueryState::get`] in some situations, since
    /// it does not update this instance's internal cache. This method will return an error if `entity`
    /// belongs to an archetype that has not been cached.
    ///
    /// To ensure that the cache is up to date, call [`QueryState::update_archetypes`] before this method.
    /// The cache is also updated in [`QueryState::new`], `QueryState::get`, or any method with mutable
    /// access to `self`.
    ///
    /// This can only be called for read-only queries, see [`Self::get_mut`] for mutable queries.
    ///
    /// This is always guaranteed to run in `O(1)` time.
    #[inline]
    pub fn get_manual<'w>(
        &self,
        world: &'w World,
        entity: Entity,
    ) -> Result<ROQueryItem<'w, D>, QueryEntityError> {
        self.validate_world(world.id());
        // SAFETY: query is read only and world is validated
        unsafe {
            self.as_readonly().get_unchecked_manual(
                world.as_unsafe_world_cell_readonly(),
                entity,
                world.last_change_tick(),
                world.read_change_tick(),
            )
        }
    }

    /// Gets the query result for the given [`World`] and [`Entity`].
    ///
    /// This is always guaranteed to run in `O(1)` time.
    ///
    /// # Safety
    ///
    /// This does not check for mutable query correctness. To be safe, make sure mutable queries
    /// have unique access to the components they query.
    #[inline]
    pub unsafe fn get_unchecked<'w>(
        &mut self,
        world: UnsafeWorldCell<'w>,
        entity: Entity,
    ) -> Result<D::Item<'w>, QueryEntityError> {
        self.update_archetypes_unsafe_world_cell(world);
        self.get_unchecked_manual(world, entity, world.last_change_tick(), world.change_tick())
    }

    /// Gets the query result for the given [`World`] and [`Entity`], where the last change and
    /// the current change tick are given.
    ///
    /// This is always guaranteed to run in `O(1)` time.
    ///
    /// # Safety
    ///
    /// This does not check for mutable query correctness. To be safe, make sure mutable queries
    /// have unique access to the components they query.
    ///
    /// This must be called on the same `World` that the `Query` was generated from:
    /// use `QueryState::validate_world` to verify this.
    pub(crate) unsafe fn get_unchecked_manual<'w>(
        &self,
        world: UnsafeWorldCell<'w>,
        entity: Entity,
        last_run: Tick,
        this_run: Tick,
    ) -> Result<D::Item<'w>, QueryEntityError> {
        let location = world
            .entities()
            .get(entity)
            .ok_or(QueryEntityError::NoSuchEntity(entity))?;
        if !self
            .matched_archetypes
            .contains(location.archetype_id.index())
        {
            return Err(QueryEntityError::QueryDoesNotMatch(entity));
        }
        let archetype = world
            .archetypes()
            .get(location.archetype_id)
            .debug_checked_unwrap();
        let mut fetch = D::init_fetch(world, &self.fetch_state, last_run, this_run);
        let mut filter = F::init_fetch(world, &self.filter_state, last_run, this_run);

        let table = world
            .storages()
            .tables
            .get(location.table_id)
            .debug_checked_unwrap();
        D::set_archetype(&mut fetch, &self.fetch_state, archetype, table);
        F::set_archetype(&mut filter, &self.filter_state, archetype, table);

        if F::filter_fetch(&mut filter, entity, location.table_row) {
            Ok(D::fetch(&mut fetch, entity, location.table_row))
        } else {
            Err(QueryEntityError::QueryDoesNotMatch(entity))
        }
    }

    /// Gets the read-only query results for the given [`World`] and array of [`Entity`], where the last change and
    /// the current change tick are given.
    ///
    /// # Safety
    ///
    /// * `world` must have permission to read all of the components returned from this call.
    ///     No mutable references may coexist with any of the returned references.
    /// * This must be called on the same `World` that the `Query` was generated from:
    ///     use `QueryState::validate_world` to verify this.
    pub(crate) unsafe fn get_many_read_only_manual<'w, const N: usize>(
        &self,
        world: UnsafeWorldCell<'w>,
        entities: [Entity; N],
        last_run: Tick,
        this_run: Tick,
    ) -> Result<[ROQueryItem<'w, D>; N], QueryEntityError> {
        let mut values = [(); N].map(|_| MaybeUninit::uninit());

        for (value, entity) in std::iter::zip(&mut values, entities) {
            // SAFETY: fetch is read-only and world must be validated
            let item = unsafe {
                self.as_readonly()
                    .get_unchecked_manual(world, entity, last_run, this_run)?
            };
            *value = MaybeUninit::new(item);
        }

        // SAFETY: Each value has been fully initialized.
        Ok(values.map(|x| unsafe { x.assume_init() }))
    }

    /// Gets the query results for the given [`World`] and array of [`Entity`], where the last change and
    /// the current change tick are given.
    ///
    /// This is always guaranteed to run in `O(1)` time.
    ///
    /// # Safety
    ///
    /// This does not check for unique access to subsets of the entity-component data.
    /// To be safe, make sure mutable queries have unique access to the components they query.
    ///
    /// This must be called on the same `World` that the `Query` was generated from:
    /// use `QueryState::validate_world` to verify this.
    pub(crate) unsafe fn get_many_unchecked_manual<'w, const N: usize>(
        &self,
        world: UnsafeWorldCell<'w>,
        entities: [Entity; N],
        last_run: Tick,
        this_run: Tick,
    ) -> Result<[D::Item<'w>; N], QueryEntityError> {
        // Verify that all entities are unique
        for i in 0..N {
            for j in 0..i {
                if entities[i] == entities[j] {
                    return Err(QueryEntityError::AliasedMutability(entities[i]));
                }
            }
        }

        let mut values = [(); N].map(|_| MaybeUninit::uninit());

        for (value, entity) in std::iter::zip(&mut values, entities) {
            let item = self.get_unchecked_manual(world, entity, last_run, this_run)?;
            *value = MaybeUninit::new(item);
        }

        // SAFETY: Each value has been fully initialized.
        Ok(values.map(|x| x.assume_init()))
    }

    /// Returns an [`Iterator`] over the query results for the given [`World`].
    ///
    /// This can only be called for read-only queries, see [`Self::iter_mut`] for write-queries.
    #[inline]
    pub fn iter<'w, 's>(&'s mut self, world: &'w World) -> QueryIter<'w, 's, D::ReadOnly, F> {
        self.update_archetypes(world);
        // SAFETY: query is read only
        unsafe {
            self.as_readonly().iter_unchecked_manual(
                world.as_unsafe_world_cell_readonly(),
                world.last_change_tick(),
                world.read_change_tick(),
            )
        }
    }

    /// Returns an [`Iterator`] over the query results for the given [`World`].
    ///
    /// This iterator is always guaranteed to return results from each matching entity once and only once.
    /// Iteration order is not guaranteed.
    #[inline]
    pub fn iter_mut<'w, 's>(&'s mut self, world: &'w mut World) -> QueryIter<'w, 's, D, F> {
        self.update_archetypes(world);
        let change_tick = world.change_tick();
        let last_change_tick = world.last_change_tick();
        // SAFETY: query has unique world access
        unsafe {
            self.iter_unchecked_manual(world.as_unsafe_world_cell(), last_change_tick, change_tick)
        }
    }

    /// Returns an [`Iterator`] over the query results for the given [`World`] without updating the query's archetypes.
    /// Archetypes must be manually updated before by using [`Self::update_archetypes`].
    ///
    /// This iterator is always guaranteed to return results from each matching entity once and only once.
    /// Iteration order is not guaranteed.
    ///
    /// This can only be called for read-only queries.
    #[inline]
    pub fn iter_manual<'w, 's>(&'s self, world: &'w World) -> QueryIter<'w, 's, D::ReadOnly, F> {
        self.validate_world(world.id());
        // SAFETY: query is read only and world is validated
        unsafe {
            self.as_readonly().iter_unchecked_manual(
                world.as_unsafe_world_cell_readonly(),
                world.last_change_tick(),
                world.read_change_tick(),
            )
        }
    }

    /// Returns an [`Iterator`] over all possible combinations of `K` query results without repetition.
    /// This can only be called for read-only queries.
    ///
    /// A combination is an arrangement of a collection of items where order does not matter.
    ///
    /// `K` is the number of items that make up each subset, and the number of items returned by the iterator.
    /// `N` is the number of total entities output by query.
    ///
    /// For example, given the list [1, 2, 3, 4], where `K` is 2, the combinations without repeats are
    /// [1, 2], [1, 3], [1, 4], [2, 3], [2, 4], [3, 4].
    /// And in this case, `N` would be defined as 4 since the size of the input list is 4.
    ///
    ///  For combinations of size `K` of query taking `N` inputs, you will get:
    /// - if `K == N`: one combination of all query results
    /// - if `K < N`: all possible `K`-sized combinations of query results, without repetition
    /// - if `K > N`: empty set (no `K`-sized combinations exist)
    ///
    /// The `iter_combinations` method does not guarantee order of iteration.
    ///
    /// This iterator is always guaranteed to return results from each unique pair of matching entities.
    /// Iteration order is not guaranteed.
    ///
    /// This can only be called for read-only queries, see [`Self::iter_combinations_mut`] for
    /// write-queries.
    #[inline]
    pub fn iter_combinations<'w, 's, const K: usize>(
        &'s mut self,
        world: &'w World,
    ) -> QueryCombinationIter<'w, 's, D::ReadOnly, F, K> {
        self.update_archetypes(world);
        // SAFETY: query is read only
        unsafe {
            self.as_readonly().iter_combinations_unchecked_manual(
                world.as_unsafe_world_cell_readonly(),
                world.last_change_tick(),
                world.read_change_tick(),
            )
        }
    }

    /// Returns an [`Iterator`] over all possible combinations of `K` query results without repetition.
    ///
    /// A combination is an arrangement of a collection of items where order does not matter.
    ///
    /// `K` is the number of items that make up each subset, and the number of items returned by the iterator.
    /// `N` is the number of total entities output by query.
    ///
    /// For example, given the list [1, 2, 3, 4], where `K` is 2, the combinations without repeats are
    /// [1, 2], [1, 3], [1, 4], [2, 3], [2, 4], [3, 4].
    /// And in this case, `N` would be defined as 4 since the size of the input list is 4.
    ///
    ///  For combinations of size `K` of query taking `N` inputs, you will get:
    /// - if `K == N`: one combination of all query results
    /// - if `K < N`: all possible `K`-sized combinations of query results, without repetition
    /// - if `K > N`: empty set (no `K`-sized combinations exist)
    ///
    /// The `iter_combinations_mut` method does not guarantee order of iteration.
    #[inline]
    pub fn iter_combinations_mut<'w, 's, const K: usize>(
        &'s mut self,
        world: &'w mut World,
    ) -> QueryCombinationIter<'w, 's, D, F, K> {
        self.update_archetypes(world);
        let change_tick = world.change_tick();
        let last_change_tick = world.last_change_tick();
        // SAFETY: query has unique world access
        unsafe {
            self.iter_combinations_unchecked_manual(
                world.as_unsafe_world_cell(),
                last_change_tick,
                change_tick,
            )
        }
    }

    /// Returns an [`Iterator`] over the read-only query items generated from an [`Entity`] list.
    ///
    /// Items are returned in the order of the list of entities.
    /// Entities that don't match the query are skipped.
    ///
    /// # See also
    ///
    /// - [`iter_many_mut`](Self::iter_many_mut) to get mutable query items.
    #[inline]
    pub fn iter_many<'w, 's, EntityList: IntoIterator>(
        &'s mut self,
        world: &'w World,
        entities: EntityList,
    ) -> QueryManyIter<'w, 's, D::ReadOnly, F, EntityList::IntoIter>
    where
        EntityList::Item: Borrow<Entity>,
    {
        self.update_archetypes(world);
        // SAFETY: query is read only
        unsafe {
            self.as_readonly().iter_many_unchecked_manual(
                entities,
                world.as_unsafe_world_cell_readonly(),
                world.last_change_tick(),
                world.read_change_tick(),
            )
        }
    }

    /// Returns an [`Iterator`] over the read-only query items generated from an [`Entity`] list.
    ///
    /// Items are returned in the order of the list of entities.
    /// Entities that don't match the query are skipped.
    ///
    /// If `world` archetypes changed since [`Self::update_archetypes`] was last called,
    /// this will skip entities contained in new archetypes.
    ///
    /// This can only be called for read-only queries.
    ///
    /// # See also
    ///
    /// - [`iter_many`](Self::iter_many) to update archetypes.
    /// - [`iter_manual`](Self::iter_manual) to iterate over all query items.
    #[inline]
    pub fn iter_many_manual<'w, 's, EntityList: IntoIterator>(
        &'s self,
        world: &'w World,
        entities: EntityList,
    ) -> QueryManyIter<'w, 's, D::ReadOnly, F, EntityList::IntoIter>
    where
        EntityList::Item: Borrow<Entity>,
    {
        self.validate_world(world.id());
        // SAFETY: query is read only, world id is validated
        unsafe {
            self.as_readonly().iter_many_unchecked_manual(
                entities,
                world.as_unsafe_world_cell_readonly(),
                world.last_change_tick(),
                world.read_change_tick(),
            )
        }
    }

    /// Returns an iterator over the query items generated from an [`Entity`] list.
    ///
    /// Items are returned in the order of the list of entities.
    /// Entities that don't match the query are skipped.
    #[inline]
    pub fn iter_many_mut<'w, 's, EntityList: IntoIterator>(
        &'s mut self,
        world: &'w mut World,
        entities: EntityList,
    ) -> QueryManyIter<'w, 's, D, F, EntityList::IntoIter>
    where
        EntityList::Item: Borrow<Entity>,
    {
        self.update_archetypes(world);
        let change_tick = world.change_tick();
        let last_change_tick = world.last_change_tick();
        // SAFETY: Query has unique world access.
        unsafe {
            self.iter_many_unchecked_manual(
                entities,
                world.as_unsafe_world_cell(),
                last_change_tick,
                change_tick,
            )
        }
    }

    /// Returns an [`Iterator`] over the query results for the given [`World`].
    ///
    /// This iterator is always guaranteed to return results from each matching entity once and only once.
    /// Iteration order is not guaranteed.
    ///
    /// # Safety
    ///
    /// This does not check for mutable query correctness. To be safe, make sure mutable queries
    /// have unique access to the components they query.
    #[inline]
    pub unsafe fn iter_unchecked<'w, 's>(
        &'s mut self,
        world: UnsafeWorldCell<'w>,
    ) -> QueryIter<'w, 's, D, F> {
        self.update_archetypes_unsafe_world_cell(world);
        self.iter_unchecked_manual(world, world.last_change_tick(), world.change_tick())
    }

    /// Returns an [`Iterator`] over all possible combinations of `K` query results for the
    /// given [`World`] without repetition.
    /// This can only be called for read-only queries.
    ///
    /// This iterator is always guaranteed to return results from each unique pair of matching entities.
    /// Iteration order is not guaranteed.
    ///
    /// # Safety
    ///
    /// This does not check for mutable query correctness. To be safe, make sure mutable queries
    /// have unique access to the components they query.
    #[inline]
    pub unsafe fn iter_combinations_unchecked<'w, 's, const K: usize>(
        &'s mut self,
        world: UnsafeWorldCell<'w>,
    ) -> QueryCombinationIter<'w, 's, D, F, K> {
        self.update_archetypes_unsafe_world_cell(world);
        self.iter_combinations_unchecked_manual(
            world,
            world.last_change_tick(),
            world.change_tick(),
        )
    }

    /// Returns an [`Iterator`] for the given [`World`], where the last change and
    /// the current change tick are given.
    ///
    /// This iterator is always guaranteed to return results from each matching entity once and only once.
    /// Iteration order is not guaranteed.
    ///
    /// # Safety
    ///
    /// This does not check for mutable query correctness. To be safe, make sure mutable queries
    /// have unique access to the components they query.
    /// This does not validate that `world.id()` matches `self.world_id`. Calling this on a `world`
    /// with a mismatched [`WorldId`] is unsound.
    #[inline]
    pub(crate) unsafe fn iter_unchecked_manual<'w, 's>(
        &'s self,
        world: UnsafeWorldCell<'w>,
        last_run: Tick,
        this_run: Tick,
    ) -> QueryIter<'w, 's, D, F> {
        QueryIter::new(world, self, last_run, this_run)
    }

    /// Returns an [`Iterator`] for the given [`World`] and list of [`Entity`]'s, where the last change and
    /// the current change tick are given.
    ///
    /// This iterator is always guaranteed to return results from each unique pair of matching entities.
    /// Iteration order is not guaranteed.
    ///
    /// # Safety
    ///
    /// This does not check for mutable query correctness. To be safe, make sure mutable queries
    /// have unique access to the components they query.
    /// This does not check for entity uniqueness
    /// This does not validate that `world.id()` matches `self.world_id`. Calling this on a `world`
    /// with a mismatched [`WorldId`] is unsound.
    #[inline]
    pub(crate) unsafe fn iter_many_unchecked_manual<'w, 's, EntityList: IntoIterator>(
        &'s self,
        entities: EntityList,
        world: UnsafeWorldCell<'w>,
        last_run: Tick,
        this_run: Tick,
    ) -> QueryManyIter<'w, 's, D, F, EntityList::IntoIter>
    where
        EntityList::Item: Borrow<Entity>,
    {
        QueryManyIter::new(world, self, entities, last_run, this_run)
    }

    /// Returns an [`Iterator`] over all possible combinations of `K` query results for the
    /// given [`World`] without repetition.
    /// This can only be called for read-only queries.
    ///
    /// This iterator is always guaranteed to return results from each unique pair of matching entities.
    /// Iteration order is not guaranteed.
    ///
    /// # Safety
    ///
    /// This does not check for mutable query correctness. To be safe, make sure mutable queries
    /// have unique access to the components they query.
    /// This does not validate that `world.id()` matches `self.world_id`. Calling this on a `world`
    /// with a mismatched [`WorldId`] is unsound.
    #[inline]
    pub(crate) unsafe fn iter_combinations_unchecked_manual<'w, 's, const K: usize>(
        &'s self,
        world: UnsafeWorldCell<'w>,
        last_run: Tick,
        this_run: Tick,
    ) -> QueryCombinationIter<'w, 's, D, F, K> {
        QueryCombinationIter::new(world, self, last_run, this_run)
    }

    /// Returns a parallel iterator over the query results for the given [`World`].
    ///
    /// This can only be called for read-only queries, see [`par_iter_mut`] for write-queries.
    ///
    /// Note that you must use the `for_each` method to iterate over the
    /// results, see [`par_iter_mut`] for an example.
    ///
    /// [`par_iter_mut`]: Self::par_iter_mut
    #[inline]
    pub fn par_iter<'w, 's>(
        &'s mut self,
        world: &'w World,
    ) -> QueryParIter<'w, 's, D::ReadOnly, F> {
        self.update_archetypes(world);
        QueryParIter {
            world: world.as_unsafe_world_cell_readonly(),
            state: self.as_readonly(),
            last_run: world.last_change_tick(),
            this_run: world.read_change_tick(),
            batching_strategy: BatchingStrategy::new(),
        }
    }

    /// Returns a parallel iterator over the query results for the given [`World`].
    ///
    /// This can only be called for mutable queries, see [`par_iter`] for read-only-queries.
    ///
    /// # Examples
    ///
    /// ```
    /// use bevy_ecs::prelude::*;
    /// use bevy_ecs::query::QueryEntityError;
    ///
    /// #[derive(Component, PartialEq, Debug)]
    /// struct A(usize);
    ///
    /// # bevy_tasks::ComputeTaskPool::get_or_init(|| bevy_tasks::TaskPool::new());
    ///
    /// let mut world = World::new();
    ///
    /// # let entities: Vec<Entity> = (0..3).map(|i| world.spawn(A(i)).id()).collect();
    /// # let entities: [Entity; 3] = entities.try_into().unwrap();
    ///
    /// let mut query_state = world.query::<&mut A>();
    ///
    /// query_state.par_iter_mut(&mut world).for_each(|mut a| {
    ///     a.0 += 5;
    /// });
    ///
    /// # let component_values = query_state.get_many(&world, entities).unwrap();
    ///
    /// # assert_eq!(component_values, [&A(5), &A(6), &A(7)]);
    ///
    /// # let wrong_entity = Entity::from_raw(57);
    /// # let invalid_entity = world.spawn_empty().id();
    ///
    /// # assert_eq!(query_state.get_many_mut(&mut world, [wrong_entity]).unwrap_err(), QueryEntityError::NoSuchEntity(wrong_entity));
    /// # assert_eq!(query_state.get_many_mut(&mut world, [invalid_entity]).unwrap_err(), QueryEntityError::QueryDoesNotMatch(invalid_entity));
    /// # assert_eq!(query_state.get_many_mut(&mut world, [entities[0], entities[0]]).unwrap_err(), QueryEntityError::AliasedMutability(entities[0]));
    /// ```
    ///
    /// # Panics
    /// The [`ComputeTaskPool`] is not initialized. If using this from a query that is being
    /// initialized and run from the ECS scheduler, this should never panic.
    ///
    /// [`par_iter`]: Self::par_iter
    /// [`ComputeTaskPool`]: bevy_tasks::ComputeTaskPool
    #[inline]
    pub fn par_iter_mut<'w, 's>(&'s mut self, world: &'w mut World) -> QueryParIter<'w, 's, D, F> {
        self.update_archetypes(world);
        let this_run = world.change_tick();
        let last_run = world.last_change_tick();
        QueryParIter {
            world: world.as_unsafe_world_cell(),
            state: self,
            last_run,
            this_run,
            batching_strategy: BatchingStrategy::new(),
        }
    }

    /// Runs `func` on each query result in parallel for the given [`World`], where the last change and
    /// the current change tick are given. This is faster than the equivalent
    /// `iter()` method, but cannot be chained like a normal [`Iterator`].
    ///
    /// # Panics
    /// The [`ComputeTaskPool`] is not initialized. If using this from a query that is being
    /// initialized and run from the ECS scheduler, this should never panic.
    ///
    /// # Safety
    ///
    /// This does not check for mutable query correctness. To be safe, make sure mutable queries
    /// have unique access to the components they query.
    /// This does not validate that `world.id()` matches `self.world_id`. Calling this on a `world`
    /// with a mismatched [`WorldId`] is unsound.
    ///
    /// [`ComputeTaskPool`]: bevy_tasks::ComputeTaskPool
    #[cfg(all(not(target_arch = "wasm32"), feature = "multi_threaded"))]
    pub(crate) unsafe fn par_fold_init_unchecked_manual<'w, T, FN, INIT>(
        &self,
        init_accum: INIT,
        world: UnsafeWorldCell<'w>,
        batch_size: usize,
        func: FN,
        last_run: Tick,
        this_run: Tick,
    ) where
        FN: Fn(T, D::Item<'w>) -> T + Send + Sync + Clone,
        INIT: Fn() -> T + Sync + Send + Clone,
    {
        // NOTE: If you are changing query iteration code, remember to update the following places, where relevant:
        // QueryIter, QueryIterationCursor, QueryManyIter, QueryCombinationIter,QueryState::par_fold_init_unchecked_manual
        use arrayvec::ArrayVec;

        bevy_tasks::ComputeTaskPool::get().scope(|scope| {
            // SAFETY: We only access table data that has been registered in `self.archetype_component_access`.
            let tables = unsafe { &world.storages().tables };
            let archetypes = world.archetypes();
            let mut batch_queue = ArrayVec::new();
            let mut queue_entity_count = 0;

            // submit a list of storages which smaller than batch_size as single task
            let submit_batch_queue = |queue: &mut ArrayVec<StorageId, 128>| {
                if queue.is_empty() {
                    return;
                }
                let queue = std::mem::take(queue);
                let mut func = func.clone();
                let init_accum = init_accum.clone();
                scope.spawn(async move {
                    #[cfg(feature = "trace")]
                    let _span = self.par_iter_span.enter();
                    let mut iter = self.iter_unchecked_manual(world, last_run, this_run);
                    let mut accum = init_accum();
                    for storage_id in queue {
<<<<<<< HEAD
                        accum = iter.fold_over_storage_range(accum, &mut func, storage_id, None);
=======
                        if self.is_dense {
                            let id = storage_id.table_id;
                            let table = &world.storages().tables.get(id).debug_checked_unwrap();
                            accum = iter.fold_over_table_range(
                                accum,
                                &mut func,
                                table,
                                0..table.entity_count(),
                            );
                        } else {
                            let id = storage_id.archetype_id;
                            let archetype = world.archetypes().get(id).debug_checked_unwrap();
                            accum = iter.fold_over_archetype_range(
                                accum,
                                &mut func,
                                archetype,
                                0..archetype.len(),
                            );
                        }
>>>>>>> 5f061ea0
                    }
                });
            };

            // submit single storage larger than batch_size
            let submit_single = |count, storage_id: StorageId| {
                for offset in (0..count).step_by(batch_size) {
                    let mut func = func.clone();
                    let init_accum = init_accum.clone();
                    let len = batch_size.min(count - offset);
                    let batch = offset..offset + len;

                    scope.spawn(async move {
                        #[cfg(feature = "trace")]
                        let _span = self.par_iter_span.enter();
                        let accum = init_accum();
<<<<<<< HEAD
                        self.iter_unchecked_manual(world, last_run, this_run)
                            .fold_over_storage_range(accum, &mut func, storage_id, Some(batch));
=======
                        if self.is_dense {
                            let id = storage_id.table_id;
                            let table = world.storages().tables.get(id).debug_checked_unwrap();
                            self.iter_unchecked_manual(world, last_run, this_run)
                                .fold_over_table_range(accum, &mut func, table, batch);
                        } else {
                            let id = storage_id.archetype_id;
                            let archetype = world.archetypes().get(id).debug_checked_unwrap();
                            self.iter_unchecked_manual(world, last_run, this_run)
                                .fold_over_archetype_range(accum, &mut func, archetype, batch);
                        }
>>>>>>> 5f061ea0
                    });
                }
            };

            let storage_entity_count = |storage_id: StorageId| -> usize {
                if self.is_dense {
                    tables[storage_id.table_id].entity_count()
                } else {
                    archetypes[storage_id.archetype_id].len()
                }
            };

            for storage_id in &self.matched_storage_ids {
                let count = storage_entity_count(*storage_id);

                // skip empty storage
                if count == 0 {
                    continue;
                }
                // immediately submit large storage
                if count >= batch_size {
                    submit_single(count, *storage_id);
                    continue;
                }
                // merge small storage
                batch_queue.push(*storage_id);
                queue_entity_count += count;

                // submit batch_queue
                if queue_entity_count >= batch_size || batch_queue.is_full() {
                    submit_batch_queue(&mut batch_queue);
                    queue_entity_count = 0;
                }
            }
            submit_batch_queue(&mut batch_queue);
        });
    }

    /// Returns a single immutable query result when there is exactly one entity matching
    /// the query.
    ///
    /// This can only be called for read-only queries,
    /// see [`single_mut`](Self::single_mut) for write-queries.
    ///
    /// # Panics
    ///
    /// Panics if the number of query results is not exactly one. Use
    /// [`get_single`](Self::get_single) to return a `Result` instead of panicking.
    #[track_caller]
    #[inline]
    pub fn single<'w>(&mut self, world: &'w World) -> ROQueryItem<'w, D> {
        match self.get_single(world) {
            Ok(items) => items,
            Err(error) => panic!("Cannot get single query result: {error}"),
        }
    }

    /// Returns a single immutable query result when there is exactly one entity matching
    /// the query.
    ///
    /// This can only be called for read-only queries,
    /// see [`get_single_mut`](Self::get_single_mut) for write-queries.
    ///
    /// If the number of query results is not exactly one, a [`QuerySingleError`] is returned
    /// instead.
    #[inline]
    pub fn get_single<'w>(
        &mut self,
        world: &'w World,
    ) -> Result<ROQueryItem<'w, D>, QuerySingleError> {
        self.update_archetypes(world);

        // SAFETY: query is read only
        unsafe {
            self.as_readonly().get_single_unchecked_manual(
                world.as_unsafe_world_cell_readonly(),
                world.last_change_tick(),
                world.read_change_tick(),
            )
        }
    }

    /// Returns a single mutable query result when there is exactly one entity matching
    /// the query.
    ///
    /// # Panics
    ///
    /// Panics if the number of query results is not exactly one. Use
    /// [`get_single_mut`](Self::get_single_mut) to return a `Result` instead of panicking.
    #[track_caller]
    #[inline]
    pub fn single_mut<'w>(&mut self, world: &'w mut World) -> D::Item<'w> {
        // SAFETY: query has unique world access
        match self.get_single_mut(world) {
            Ok(items) => items,
            Err(error) => panic!("Cannot get single query result: {error}"),
        }
    }

    /// Returns a single mutable query result when there is exactly one entity matching
    /// the query.
    ///
    /// If the number of query results is not exactly one, a [`QuerySingleError`] is returned
    /// instead.
    #[inline]
    pub fn get_single_mut<'w>(
        &mut self,
        world: &'w mut World,
    ) -> Result<D::Item<'w>, QuerySingleError> {
        self.update_archetypes(world);

        let change_tick = world.change_tick();
        let last_change_tick = world.last_change_tick();
        // SAFETY: query has unique world access
        unsafe {
            self.get_single_unchecked_manual(
                world.as_unsafe_world_cell(),
                last_change_tick,
                change_tick,
            )
        }
    }

    /// Returns a query result when there is exactly one entity matching the query.
    ///
    /// If the number of query results is not exactly one, a [`QuerySingleError`] is returned
    /// instead.
    ///
    /// # Safety
    ///
    /// This does not check for mutable query correctness. To be safe, make sure mutable queries
    /// have unique access to the components they query.
    #[inline]
    pub unsafe fn get_single_unchecked<'w>(
        &mut self,
        world: UnsafeWorldCell<'w>,
    ) -> Result<D::Item<'w>, QuerySingleError> {
        self.update_archetypes_unsafe_world_cell(world);
        self.get_single_unchecked_manual(world, world.last_change_tick(), world.change_tick())
    }

    /// Returns a query result when there is exactly one entity matching the query,
    /// where the last change and the current change tick are given.
    ///
    /// If the number of query results is not exactly one, a [`QuerySingleError`] is returned
    /// instead.
    ///
    /// # Safety
    ///
    /// This does not check for mutable query correctness. To be safe, make sure mutable queries
    /// have unique access to the components they query.
    #[inline]
    pub unsafe fn get_single_unchecked_manual<'w>(
        &self,
        world: UnsafeWorldCell<'w>,
        last_run: Tick,
        this_run: Tick,
    ) -> Result<D::Item<'w>, QuerySingleError> {
        let mut query = self.iter_unchecked_manual(world, last_run, this_run);
        let first = query.next();
        let extra = query.next().is_some();

        match (first, extra) {
            (Some(r), false) => Ok(r),
            (None, _) => Err(QuerySingleError::NoEntities(std::any::type_name::<Self>())),
            (Some(_), _) => Err(QuerySingleError::MultipleEntities(std::any::type_name::<
                Self,
            >())),
        }
    }
}

impl<D: QueryData, F: QueryFilter> From<QueryBuilder<'_, D, F>> for QueryState<D, F> {
    fn from(mut value: QueryBuilder<D, F>) -> Self {
        QueryState::from_builder(&mut value)
    }
}

#[cfg(test)]
mod tests {
    use crate as bevy_ecs;
    use crate::world::FilteredEntityRef;
    use crate::{component::Component, prelude::*, query::QueryEntityError};

    #[test]
    fn get_many_unchecked_manual_uniqueness() {
        let mut world = World::new();

        let entities: Vec<Entity> = (0..10).map(|_| world.spawn_empty().id()).collect();

        let query_state = world.query::<Entity>();

        // These don't matter for the test
        let last_change_tick = world.last_change_tick();
        let change_tick = world.change_tick();

        // It's best to test get_many_unchecked_manual directly,
        // as it is shared and unsafe
        // We don't care about aliased mutability for the read-only equivalent

        // SAFETY: Query does not access world data.
        assert!(unsafe {
            query_state
                .get_many_unchecked_manual::<10>(
                    world.as_unsafe_world_cell_readonly(),
                    entities.clone().try_into().unwrap(),
                    last_change_tick,
                    change_tick,
                )
                .is_ok()
        });

        assert_eq!(
            // SAFETY: Query does not access world data.
            unsafe {
                query_state
                    .get_many_unchecked_manual(
                        world.as_unsafe_world_cell_readonly(),
                        [entities[0], entities[0]],
                        last_change_tick,
                        change_tick,
                    )
                    .unwrap_err()
            },
            QueryEntityError::AliasedMutability(entities[0])
        );

        assert_eq!(
            // SAFETY: Query does not access world data.
            unsafe {
                query_state
                    .get_many_unchecked_manual(
                        world.as_unsafe_world_cell_readonly(),
                        [entities[0], entities[1], entities[0]],
                        last_change_tick,
                        change_tick,
                    )
                    .unwrap_err()
            },
            QueryEntityError::AliasedMutability(entities[0])
        );

        assert_eq!(
            // SAFETY: Query does not access world data.
            unsafe {
                query_state
                    .get_many_unchecked_manual(
                        world.as_unsafe_world_cell_readonly(),
                        [entities[9], entities[9]],
                        last_change_tick,
                        change_tick,
                    )
                    .unwrap_err()
            },
            QueryEntityError::AliasedMutability(entities[9])
        );
    }

    #[test]
    #[should_panic]
    fn right_world_get() {
        let mut world_1 = World::new();
        let world_2 = World::new();

        let mut query_state = world_1.query::<Entity>();
        let _panics = query_state.get(&world_2, Entity::from_raw(0));
    }

    #[test]
    #[should_panic]
    fn right_world_get_many() {
        let mut world_1 = World::new();
        let world_2 = World::new();

        let mut query_state = world_1.query::<Entity>();
        let _panics = query_state.get_many(&world_2, []);
    }

    #[test]
    #[should_panic]
    fn right_world_get_many_mut() {
        let mut world_1 = World::new();
        let mut world_2 = World::new();

        let mut query_state = world_1.query::<Entity>();
        let _panics = query_state.get_many_mut(&mut world_2, []);
    }

    #[derive(Component, PartialEq, Debug)]
    struct A(usize);

    #[derive(Component, PartialEq, Debug)]
    struct B(usize);

    #[derive(Component, PartialEq, Debug)]
    struct C(usize);

    #[test]
    fn can_transmute_to_more_general() {
        let mut world = World::new();
        world.spawn((A(1), B(0)));

        let query_state = world.query::<(&A, &B)>();
        let mut new_query_state = query_state.transmute::<&A>(&world);
        assert_eq!(new_query_state.iter(&world).len(), 1);
        let a = new_query_state.single(&world);

        assert_eq!(a.0, 1);
    }

    #[test]
    fn cannot_get_data_not_in_original_query() {
        let mut world = World::new();
        world.spawn((A(0), B(0)));
        world.spawn((A(1), B(0), C(0)));

        let query_state = world.query_filtered::<(&A, &B), Without<C>>();
        let mut new_query_state = query_state.transmute::<&A>(&world);
        // even though we change the query to not have Without<C>, we do not get the component with C.
        let a = new_query_state.single(&world);

        assert_eq!(a.0, 0);
    }

    #[test]
    fn can_transmute_empty_tuple() {
        let mut world = World::new();
        world.init_component::<A>();
        let entity = world.spawn(A(10)).id();

        let q = world.query::<()>();
        let mut q = q.transmute::<Entity>(&world);
        assert_eq!(q.single(&world), entity);
    }

    #[test]
    fn can_transmute_immut_fetch() {
        let mut world = World::new();
        world.spawn(A(10));

        let q = world.query::<&A>();
        let mut new_q = q.transmute::<Ref<A>>(&world);
        assert!(new_q.single(&world).is_added());

        let q = world.query::<Ref<A>>();
        let _ = q.transmute::<&A>(&world);
    }

    #[test]
    fn can_transmute_mut_fetch() {
        let mut world = World::new();
        world.spawn(A(0));

        let q = world.query::<&mut A>();
        let _ = q.transmute::<Ref<A>>(&world);
        let _ = q.transmute::<&A>(&world);
    }

    #[test]
    fn can_transmute_entity_mut() {
        let mut world = World::new();
        world.spawn(A(0));

        let q: QueryState<EntityMut<'_>> = world.query::<EntityMut>();
        let _ = q.transmute::<EntityRef>(&world);
    }

    #[test]
    fn can_generalize_with_option() {
        let mut world = World::new();
        world.spawn((A(0), B(0)));

        let query_state = world.query::<(Option<&A>, &B)>();
        let _ = query_state.transmute::<Option<&A>>(&world);
        let _ = query_state.transmute::<&B>(&world);
    }

    #[test]
    #[should_panic(
        expected = "Transmuted state for ((&bevy_ecs::query::state::tests::A, &bevy_ecs::query::state::tests::B), ()) attempts to access terms that are not allowed by original state (&bevy_ecs::query::state::tests::A, ())."
    )]
    fn cannot_transmute_to_include_data_not_in_original_query() {
        let mut world = World::new();
        world.init_component::<A>();
        world.init_component::<B>();
        world.spawn(A(0));

        let query_state = world.query::<&A>();
        let mut _new_query_state = query_state.transmute::<(&A, &B)>(&world);
    }

    #[test]
    #[should_panic(
        expected = "Transmuted state for (&mut bevy_ecs::query::state::tests::A, ()) attempts to access terms that are not allowed by original state (&bevy_ecs::query::state::tests::A, ())."
    )]
    fn cannot_transmute_immut_to_mut() {
        let mut world = World::new();
        world.spawn(A(0));

        let query_state = world.query::<&A>();
        let mut _new_query_state = query_state.transmute::<&mut A>(&world);
    }

    #[test]
    #[should_panic(
        expected = "Transmuted state for (&bevy_ecs::query::state::tests::A, ()) attempts to access terms that are not allowed by original state (core::option::Option<&bevy_ecs::query::state::tests::A>, ())."
    )]
    fn cannot_transmute_option_to_immut() {
        let mut world = World::new();
        world.spawn(C(0));

        let query_state = world.query::<Option<&A>>();
        let mut new_query_state = query_state.transmute::<&A>(&world);
        let x = new_query_state.single(&world);
        assert_eq!(x.0, 1234);
    }

    #[test]
    #[should_panic(
        expected = "Transmuted state for (&bevy_ecs::query::state::tests::A, ()) attempts to access terms that are not allowed by original state (bevy_ecs::world::entity_ref::EntityRef, ())."
    )]
    fn cannot_transmute_entity_ref() {
        let mut world = World::new();
        world.init_component::<A>();

        let q = world.query::<EntityRef>();
        let _ = q.transmute::<&A>(&world);
    }

    #[test]
    fn can_transmute_filtered_entity() {
        let mut world = World::new();
        let entity = world.spawn((A(0), B(1))).id();
        let query =
            QueryState::<(Entity, &A, &B)>::new(&mut world).transmute::<FilteredEntityRef>(&world);

        let mut query = query;
        // Our result is completely untyped
        let entity_ref = query.single(&world);

        assert_eq!(entity, entity_ref.id());
        assert_eq!(0, entity_ref.get::<A>().unwrap().0);
        assert_eq!(1, entity_ref.get::<B>().unwrap().0);
    }

    #[test]
    fn can_transmute_added() {
        let mut world = World::new();
        let entity_a = world.spawn(A(0)).id();

        let mut query = QueryState::<(Entity, &A, Has<B>)>::new(&mut world)
            .transmute_filtered::<(Entity, Has<B>), Added<A>>(&world);

        assert_eq!((entity_a, false), query.single(&world));

        world.clear_trackers();

        let entity_b = world.spawn((A(0), B(0))).id();
        assert_eq!((entity_b, true), query.single(&world));

        world.clear_trackers();

        assert!(query.get_single(&world).is_err());
    }

    #[test]
    fn can_transmute_changed() {
        let mut world = World::new();
        let entity_a = world.spawn(A(0)).id();

        let mut detection_query = QueryState::<(Entity, &A)>::new(&mut world)
            .transmute_filtered::<Entity, Changed<A>>(&world);

        let mut change_query = QueryState::<&mut A>::new(&mut world);
        assert_eq!(entity_a, detection_query.single(&world));

        world.clear_trackers();

        assert!(detection_query.get_single(&world).is_err());

        change_query.single_mut(&mut world).0 = 1;

        assert_eq!(entity_a, detection_query.single(&world));
    }

    #[test]
    #[should_panic(
        expected = "Transmuted state for (bevy_ecs::entity::Entity, bevy_ecs::query::filter::Changed<bevy_ecs::query::state::tests::B>) attempts to access terms that are not allowed by original state (&bevy_ecs::query::state::tests::A, ())."
    )]
    fn cannot_transmute_changed_without_access() {
        let mut world = World::new();
        world.init_component::<A>();
        world.init_component::<B>();
        let query = QueryState::<&A>::new(&mut world);
        let _new_query = query.transmute_filtered::<Entity, Changed<B>>(&world);
    }

    // Regression test for #14629
    #[test]
    #[should_panic]
    fn transmute_with_different_world() {
        let mut world = World::new();
        world.spawn((A(1), B(2)));

        let mut world2 = World::new();
        world2.init_component::<B>();

        world.query::<(&A, &B)>().transmute::<&B>(&world2);
    }

    /// Regression test for issue #14528
    #[test]
    fn transmute_from_sparse_to_dense() {
        #[derive(Component)]
        struct Dense;

        #[derive(Component)]
        #[component(storage = "SparseSet")]
        struct Sparse;

        let mut world = World::new();

        world.spawn(Dense);
        world.spawn((Dense, Sparse));

        let mut query = world
            .query_filtered::<&Dense, With<Sparse>>()
            .transmute::<&Dense>(&world);

        let matched = query.iter(&world).count();
        assert_eq!(matched, 1);
    }
    #[test]
    fn transmute_from_dense_to_sparse() {
        #[derive(Component)]
        struct Dense;

        #[derive(Component)]
        #[component(storage = "SparseSet")]
        struct Sparse;

        let mut world = World::new();

        world.spawn(Dense);
        world.spawn((Dense, Sparse));

        let mut query = world
            .query::<&Dense>()
            .transmute_filtered::<&Dense, With<Sparse>>(&world);

        // Note: `transmute_filtered` is supposed to keep the same matched tables/archetypes,
        // so it doesn't actually filter out those entities without `Sparse` and the iteration
        // remains dense.
        let matched = query.iter(&world).count();
        assert_eq!(matched, 2);
    }

    #[test]
    fn join() {
        let mut world = World::new();
        world.spawn(A(0));
        world.spawn(B(1));
        let entity_ab = world.spawn((A(2), B(3))).id();
        world.spawn((A(4), B(5), C(6)));

        let query_1 = QueryState::<&A, Without<C>>::new(&mut world);
        let query_2 = QueryState::<&B, Without<C>>::new(&mut world);
        let mut new_query: QueryState<Entity, ()> = query_1.join_filtered(&world, &query_2);

        assert_eq!(new_query.single(&world), entity_ab);
    }

    #[test]
    fn join_with_get() {
        let mut world = World::new();
        world.spawn(A(0));
        world.spawn(B(1));
        let entity_ab = world.spawn((A(2), B(3))).id();
        let entity_abc = world.spawn((A(4), B(5), C(6))).id();

        let query_1 = QueryState::<&A>::new(&mut world);
        let query_2 = QueryState::<&B, Without<C>>::new(&mut world);
        let mut new_query: QueryState<Entity, ()> = query_1.join_filtered(&world, &query_2);

        assert!(new_query.get(&world, entity_ab).is_ok());
        // should not be able to get entity with c.
        assert!(new_query.get(&world, entity_abc).is_err());
    }

    #[test]
    #[should_panic(expected = "Joined state for (&bevy_ecs::query::state::tests::C, ()) \
            attempts to access terms that are not allowed by state \
            (&bevy_ecs::query::state::tests::A, ()) joined with (&bevy_ecs::query::state::tests::B, ()).")]
    fn cannot_join_wrong_fetch() {
        let mut world = World::new();
        world.init_component::<C>();
        let query_1 = QueryState::<&A>::new(&mut world);
        let query_2 = QueryState::<&B>::new(&mut world);
        let _query: QueryState<&C> = query_1.join(&world, &query_2);
    }

    #[test]
    #[should_panic(
        expected = "Joined state for (bevy_ecs::entity::Entity, bevy_ecs::query::filter::Changed<bevy_ecs::query::state::tests::C>) \
            attempts to access terms that are not allowed by state \
            (&bevy_ecs::query::state::tests::A, bevy_ecs::query::filter::Without<bevy_ecs::query::state::tests::C>) \
            joined with (&bevy_ecs::query::state::tests::B, bevy_ecs::query::filter::Without<bevy_ecs::query::state::tests::C>)."
    )]
    fn cannot_join_wrong_filter() {
        let mut world = World::new();
        let query_1 = QueryState::<&A, Without<C>>::new(&mut world);
        let query_2 = QueryState::<&B, Without<C>>::new(&mut world);
        let _: QueryState<Entity, Changed<C>> = query_1.join_filtered(&world, &query_2);
    }
}<|MERGE_RESOLUTION|>--- conflicted
+++ resolved
@@ -1505,29 +1505,7 @@
                     let mut iter = self.iter_unchecked_manual(world, last_run, this_run);
                     let mut accum = init_accum();
                     for storage_id in queue {
-<<<<<<< HEAD
                         accum = iter.fold_over_storage_range(accum, &mut func, storage_id, None);
-=======
-                        if self.is_dense {
-                            let id = storage_id.table_id;
-                            let table = &world.storages().tables.get(id).debug_checked_unwrap();
-                            accum = iter.fold_over_table_range(
-                                accum,
-                                &mut func,
-                                table,
-                                0..table.entity_count(),
-                            );
-                        } else {
-                            let id = storage_id.archetype_id;
-                            let archetype = world.archetypes().get(id).debug_checked_unwrap();
-                            accum = iter.fold_over_archetype_range(
-                                accum,
-                                &mut func,
-                                archetype,
-                                0..archetype.len(),
-                            );
-                        }
->>>>>>> 5f061ea0
                     }
                 });
             };
@@ -1544,11 +1522,7 @@
                         #[cfg(feature = "trace")]
                         let _span = self.par_iter_span.enter();
                         let accum = init_accum();
-<<<<<<< HEAD
-                        self.iter_unchecked_manual(world, last_run, this_run)
-                            .fold_over_storage_range(accum, &mut func, storage_id, Some(batch));
-=======
-                        if self.is_dense {
+                        if D::IS_DENSE && F::IS_DENSE {
                             let id = storage_id.table_id;
                             let table = world.storages().tables.get(id).debug_checked_unwrap();
                             self.iter_unchecked_manual(world, last_run, this_run)
@@ -1559,7 +1533,6 @@
                             self.iter_unchecked_manual(world, last_run, this_run)
                                 .fold_over_archetype_range(accum, &mut func, archetype, batch);
                         }
->>>>>>> 5f061ea0
                     });
                 }
             };
