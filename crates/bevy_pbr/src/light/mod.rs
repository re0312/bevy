--- conflicted
+++ resolved
@@ -697,13 +697,7 @@
             match frusta.frusta.get(view) {
                 Some(view_frusta) => {
                     cascade_view_entities.resize(view_frusta.len(), Default::default());
-<<<<<<< HEAD
                     cascade_view_entities.iter_mut().for_each(|x| x.clear());
-=======
-                    cascade_view_entities
-                        .iter_mut()
-                        .for_each(VisibleEntities::clear::<WithMesh>);
->>>>>>> c6a89c21
                 }
                 None => views_to_remove.push(*view),
             };
@@ -793,10 +787,7 @@
                     .get_mut(view)
                     .unwrap()
                     .iter_mut()
-<<<<<<< HEAD
-=======
-                    .map(VisibleEntities::get_mut::<WithMesh>)
->>>>>>> c6a89c21
+                    .map(|v| v.get_mut::<WithMesh>())
                     .zip(entities.iter_mut())
                     .for_each(|(dst, source)| {
                         dst.append(source);
@@ -807,11 +798,7 @@
         for (_, cascade_view_entities) in &mut visible_entities.entities {
             cascade_view_entities
                 .iter_mut()
-<<<<<<< HEAD
-                .map(|x| x.deref_mut())
-=======
-                .map(VisibleEntities::get_mut::<WithMesh>)
->>>>>>> c6a89c21
+                .map(|x| x.get_mut::<WithMesh>())
                 .for_each(shrink_entities);
         }
     }
@@ -950,10 +937,7 @@
                 for entities in cubemap_visible_entities_queue.iter_mut() {
                     cubemap_visible_entities
                         .iter_mut()
-<<<<<<< HEAD
-=======
-                        .map(VisibleEntities::get_mut::<WithMesh>)
->>>>>>> c6a89c21
+                        .map(|v| v.get_mut::<WithMesh>())
                         .zip(entities.iter_mut())
                         .for_each(|(dst, source)| dst.entities.append(source));
                 }
