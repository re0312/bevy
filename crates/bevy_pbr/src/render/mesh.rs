use std::mem;

use bevy_asset::{load_internal_asset, AssetId};
use bevy_core_pipeline::{
    core_3d::{AlphaMask3d, Opaque3d, Transmissive3d, Transparent3d, CORE_3D_DEPTH_FORMAT},
    deferred::{AlphaMask3dDeferred, Opaque3dDeferred},
};
use bevy_derive::{Deref, DerefMut};
use bevy_ecs::entity::EntityHashMap;
use bevy_ecs::{
    prelude::*,
    query::ROQueryItem,
    system::{lifetimeless::*, SystemParamItem, SystemState},
};
use bevy_math::{vec3, Affine3, Rect, UVec2, Vec3, Vec4};
use bevy_render::{
    batching::{
        gpu_preprocessing, no_gpu_preprocessing, GetBatchData, GetFullBatchData,
        NoAutomaticBatching,
    },
    mesh::*,
    render_asset::RenderAssets,
    render_phase::{
        BinnedRenderPhasePlugin, PhaseItem, RenderCommand, RenderCommandResult,
        SortedRenderPhasePlugin, TrackedRenderPass,
    },
    render_resource::*,
    renderer::{RenderDevice, RenderQueue},
    texture::{BevyDefault, DefaultImageSampler, ImageSampler, TextureFormatPixelInfo},
    view::{prepare_view_targets, ViewTarget, ViewUniformOffset, ViewVisibility},
    Extract,
};
use bevy_transform::components::GlobalTransform;
use bevy_utils::{tracing::error, Entry, HashMap, Parallel};

#[cfg(debug_assertions)]
use bevy_utils::warn_once;
use bytemuck::{Pod, Zeroable};
use nonmax::NonMaxU32;
use static_assertions::const_assert_eq;

use crate::render::{
    morph::{
        extract_morphs, no_automatic_morph_batching, prepare_morphs, MorphIndices, MorphUniform,
    },
    skin::no_automatic_skin_batching,
};
use crate::*;

use self::irradiance_volume::IRRADIANCE_VOLUMES_ARE_USABLE;

use super::skin::SkinIndices;

/// Provides support for rendering 3D meshes.
#[derive(Default)]
pub struct MeshRenderPlugin {
    /// Whether we're building [`MeshUniform`]s on GPU.
    ///
    /// This requires compute shader support and so will be forcibly disabled if
    /// the platform doesn't support those.
    pub use_gpu_instance_buffer_builder: bool,
}

pub const FORWARD_IO_HANDLE: Handle<Shader> = Handle::weak_from_u128(2645551199423808407);
pub const MESH_VIEW_TYPES_HANDLE: Handle<Shader> = Handle::weak_from_u128(8140454348013264787);
pub const MESH_VIEW_BINDINGS_HANDLE: Handle<Shader> = Handle::weak_from_u128(9076678235888822571);
pub const MESH_TYPES_HANDLE: Handle<Shader> = Handle::weak_from_u128(2506024101911992377);
pub const MESH_BINDINGS_HANDLE: Handle<Shader> = Handle::weak_from_u128(16831548636314682308);
pub const MESH_FUNCTIONS_HANDLE: Handle<Shader> = Handle::weak_from_u128(6300874327833745635);
pub const MESH_SHADER_HANDLE: Handle<Shader> = Handle::weak_from_u128(3252377289100772450);
pub const SKINNING_HANDLE: Handle<Shader> = Handle::weak_from_u128(13215291596265391738);
pub const MORPH_HANDLE: Handle<Shader> = Handle::weak_from_u128(970982813587607345);

/// How many textures are allowed in the view bind group layout (`@group(0)`) before
/// broader compatibility with WebGL and WebGPU is at risk, due to the minimum guaranteed
/// values for `MAX_TEXTURE_IMAGE_UNITS` (in WebGL) and `maxSampledTexturesPerShaderStage` (in WebGPU),
/// currently both at 16.
///
/// We use 10 here because it still leaves us, in a worst case scenario, with 6 textures for the other bind groups.
///
/// See: <https://gpuweb.github.io/gpuweb/#limits>
#[cfg(debug_assertions)]
pub const MESH_PIPELINE_VIEW_LAYOUT_SAFE_MAX_TEXTURES: usize = 10;

impl Plugin for MeshRenderPlugin {
    fn build(&self, app: &mut App) {
        load_internal_asset!(app, FORWARD_IO_HANDLE, "forward_io.wgsl", Shader::from_wgsl);
        load_internal_asset!(
            app,
            MESH_VIEW_TYPES_HANDLE,
            "mesh_view_types.wgsl",
            Shader::from_wgsl_with_defs,
            vec![
                ShaderDefVal::UInt(
                    "MAX_DIRECTIONAL_LIGHTS".into(),
                    MAX_DIRECTIONAL_LIGHTS as u32
                ),
                ShaderDefVal::UInt(
                    "MAX_CASCADES_PER_LIGHT".into(),
                    MAX_CASCADES_PER_LIGHT as u32,
                )
            ]
        );
        load_internal_asset!(
            app,
            MESH_VIEW_BINDINGS_HANDLE,
            "mesh_view_bindings.wgsl",
            Shader::from_wgsl
        );
        load_internal_asset!(app, MESH_TYPES_HANDLE, "mesh_types.wgsl", Shader::from_wgsl);
        load_internal_asset!(
            app,
            MESH_FUNCTIONS_HANDLE,
            "mesh_functions.wgsl",
            Shader::from_wgsl
        );
        load_internal_asset!(app, MESH_SHADER_HANDLE, "mesh.wgsl", Shader::from_wgsl);
        load_internal_asset!(app, SKINNING_HANDLE, "skinning.wgsl", Shader::from_wgsl);
        load_internal_asset!(app, MORPH_HANDLE, "morph.wgsl", Shader::from_wgsl);

        app.add_systems(
            PostUpdate,
            (no_automatic_skin_batching, no_automatic_morph_batching),
        )
        .add_plugins((
            BinnedRenderPhasePlugin::<Opaque3d, MeshPipeline>::default(),
            BinnedRenderPhasePlugin::<AlphaMask3d, MeshPipeline>::default(),
            BinnedRenderPhasePlugin::<Shadow, MeshPipeline>::default(),
            BinnedRenderPhasePlugin::<Opaque3dDeferred, MeshPipeline>::default(),
            BinnedRenderPhasePlugin::<AlphaMask3dDeferred, MeshPipeline>::default(),
            SortedRenderPhasePlugin::<Transmissive3d, MeshPipeline>::default(),
            SortedRenderPhasePlugin::<Transparent3d, MeshPipeline>::default(),
        ));

        if let Some(render_app) = app.get_sub_app_mut(RenderApp) {
            render_app
                .init_resource::<MeshBindGroups>()
                .init_resource::<SkinUniform>()
                .init_resource::<SkinIndices>()
                .init_resource::<MorphUniform>()
                .init_resource::<MorphIndices>()
                .add_systems(
                    ExtractSchedule,
                    (
                        extract_skins,
                        extract_morphs,
                        gpu_preprocessing::clear_batched_gpu_instance_buffers::<MeshPipeline>
                            .before(ExtractMeshesSet),
                    ),
                )
                .add_systems(
                    Render,
                    (
                        prepare_skins.in_set(RenderSet::PrepareResources),
                        prepare_morphs.in_set(RenderSet::PrepareResources),
                        prepare_mesh_bind_group.in_set(RenderSet::PrepareBindGroups),
                        prepare_mesh_view_bind_groups.in_set(RenderSet::PrepareBindGroups),
                        no_gpu_preprocessing::clear_batched_cpu_instance_buffers::<MeshPipeline>
                            .in_set(RenderSet::Cleanup)
                            .after(RenderSet::Render),
                    ),
                );
        }
    }

    fn finish(&self, app: &mut App) {
        let mut mesh_bindings_shader_defs = Vec::with_capacity(1);

        if let Some(render_app) = app.get_sub_app_mut(RenderApp) {
            let render_device = render_app.world().resource::<RenderDevice>();
            let use_gpu_instance_buffer_builder = self.use_gpu_instance_buffer_builder
                && gpu_preprocessing::can_preprocess_on_gpu(render_device);

            let render_mesh_instances = RenderMeshInstances::new(use_gpu_instance_buffer_builder);
            render_app.insert_resource(render_mesh_instances);

            if use_gpu_instance_buffer_builder {
                render_app
                    .init_resource::<gpu_preprocessing::BatchedInstanceBuffers<MeshUniform, MeshInputUniform>>(
                    )
                    .add_systems(
                        ExtractSchedule,
                        extract_meshes_for_gpu_building.in_set(ExtractMeshesSet),
                    )
                    .add_systems(
                        Render,
                        (
                            gpu_preprocessing::write_batched_instance_buffers::<MeshPipeline>
                                .in_set(RenderSet::PrepareResourcesFlush),
                            gpu_preprocessing::delete_old_work_item_buffers::<MeshPipeline>
                                .in_set(RenderSet::ManageViews)
                                .after(prepare_view_targets),
                        ),
                    );
            } else {
                let render_device = render_app.world().resource::<RenderDevice>();
                let cpu_batched_instance_buffer =
                    no_gpu_preprocessing::BatchedInstanceBuffer::<MeshUniform>::new(render_device);
                render_app
                    .insert_resource(cpu_batched_instance_buffer)
                    .add_systems(
                        ExtractSchedule,
                        extract_meshes_for_cpu_building.in_set(ExtractMeshesSet),
                    )
                    .add_systems(
                        Render,
                        no_gpu_preprocessing::write_batched_instance_buffer::<MeshPipeline>
                            .in_set(RenderSet::PrepareResourcesFlush),
                    );
            };

            let render_device = render_app.world().resource::<RenderDevice>();
            if let Some(per_object_buffer_batch_size) =
                GpuArrayBuffer::<MeshUniform>::batch_size(render_device)
            {
                mesh_bindings_shader_defs.push(ShaderDefVal::UInt(
                    "PER_OBJECT_BUFFER_BATCH_SIZE".into(),
                    per_object_buffer_batch_size,
                ));
            }

            render_app.init_resource::<MeshPipeline>();
        }

        // Load the mesh_bindings shader module here as it depends on runtime information about
        // whether storage buffers are supported, or the maximum uniform buffer binding size.
        load_internal_asset!(
            app,
            MESH_BINDINGS_HANDLE,
            "mesh_bindings.wgsl",
            Shader::from_wgsl_with_defs,
            mesh_bindings_shader_defs
        );
    }
}

#[derive(Component)]
pub struct MeshTransforms {
    pub transform: Affine3,
    pub previous_transform: Affine3,
    pub flags: u32,
}

#[derive(ShaderType, Clone)]
pub struct MeshUniform {
    // Affine 4x3 matrices transposed to 3x4
    pub transform: [Vec4; 3],
    pub previous_transform: [Vec4; 3],
    // 3x3 matrix packed in mat2x4 and f32 as:
    //   [0].xyz, [1].x,
    //   [1].yz, [2].xy
    //   [2].z
    pub inverse_transpose_model_a: [Vec4; 2],
    pub inverse_transpose_model_b: f32,
    pub flags: u32,
    // Four 16-bit unsigned normalized UV values packed into a `UVec2`:
    //
    //                         <--- MSB                   LSB --->
    //                         +---- min v ----+ +---- min u ----+
    //     lightmap_uv_rect.x: vvvvvvvv vvvvvvvv uuuuuuuu uuuuuuuu,
    //                         +---- max v ----+ +---- max u ----+
    //     lightmap_uv_rect.y: VVVVVVVV VVVVVVVV UUUUUUUU UUUUUUUU,
    //
    // (MSB: most significant bit; LSB: least significant bit.)
    pub lightmap_uv_rect: UVec2,
}

/// Information that has to be transferred from CPU to GPU in order to produce
/// the full [`MeshUniform`].
///
/// This is essentially a subset of the fields in [`MeshUniform`] above.
#[derive(ShaderType, Pod, Zeroable, Clone, Copy)]
#[repr(C)]
pub struct MeshInputUniform {
    /// Affine 4x3 matrix transposed to 3x4.
    pub transform: [Vec4; 3],
    /// Four 16-bit unsigned normalized UV values packed into a `UVec2`:
    ///
    /// ```text
    ///                         <--- MSB                   LSB --->
    ///                         +---- min v ----+ +---- min u ----+
    ///     lightmap_uv_rect.x: vvvvvvvv vvvvvvvv uuuuuuuu uuuuuuuu,
    ///                         +---- max v ----+ +---- max u ----+
    ///     lightmap_uv_rect.y: VVVVVVVV VVVVVVVV UUUUUUUU UUUUUUUU,
    ///
    /// (MSB: most significant bit; LSB: least significant bit.)
    /// ```
    pub lightmap_uv_rect: UVec2,
    /// Various [`MeshFlags`].
    pub flags: u32,
    /// The index of this mesh's [`MeshInputUniform`] in the previous frame's
    /// buffer, if applicable.
    ///
    /// This is used for TAA. If not present, this will be `u32::MAX`.
    pub previous_input_index: u32,
}

impl MeshUniform {
    pub fn new(mesh_transforms: &MeshTransforms, maybe_lightmap_uv_rect: Option<Rect>) -> Self {
        let (inverse_transpose_model_a, inverse_transpose_model_b) =
            mesh_transforms.transform.inverse_transpose_3x3();
        Self {
            transform: mesh_transforms.transform.to_transpose(),
            previous_transform: mesh_transforms.previous_transform.to_transpose(),
            lightmap_uv_rect: lightmap::pack_lightmap_uv_rect(maybe_lightmap_uv_rect),
            inverse_transpose_model_a,
            inverse_transpose_model_b,
            flags: mesh_transforms.flags,
        }
    }
}

// NOTE: These must match the bit flags in bevy_pbr/src/render/mesh_types.wgsl!
bitflags::bitflags! {
    #[repr(transparent)]
    pub struct MeshFlags: u32 {
        const SHADOW_RECEIVER             = 1 << 0;
        const TRANSMITTED_SHADOW_RECEIVER = 1 << 1;
        // Indicates the sign of the determinant of the 3x3 model matrix. If the sign is positive,
        // then the flag should be set, else it should not be set.
        const SIGN_DETERMINANT_MODEL_3X3  = 1 << 31;
        const NONE                        = 0;
        const UNINITIALIZED               = 0xFFFF;
    }
}

impl MeshFlags {
    fn from_components(
        transform: &GlobalTransform,
        not_shadow_receiver: bool,
        transmitted_receiver: bool,
    ) -> MeshFlags {
        let mut mesh_flags = if not_shadow_receiver {
            MeshFlags::empty()
        } else {
            MeshFlags::SHADOW_RECEIVER
        };
        if transmitted_receiver {
            mesh_flags |= MeshFlags::TRANSMITTED_SHADOW_RECEIVER;
        }
        if transform.affine().matrix3.determinant().is_sign_positive() {
            mesh_flags |= MeshFlags::SIGN_DETERMINANT_MODEL_3X3;
        }

        mesh_flags
    }
}

bitflags::bitflags! {
    /// Various useful flags for [`RenderMeshInstance`]s.
    #[derive(Clone, Copy)]
    pub struct RenderMeshInstanceFlags: u8 {
        /// The mesh casts shadows.
        const SHADOW_CASTER           = 1 << 0;
        /// The mesh can participate in automatic batching.
        const AUTOMATIC_BATCHING      = 1 << 1;
        /// The mesh had a transform last frame and so is eligible for TAA.
        const HAVE_PREVIOUS_TRANSFORM = 1 << 2;
    }
}

/// CPU data that the render world keeps for each entity, when *not* using GPU
/// mesh uniform building.
#[derive(Deref)]
pub struct RenderMeshInstanceCpu {
    /// Data shared between both the CPU mesh uniform building and the GPU mesh
    /// uniform building paths.
    #[deref]
    pub shared: RenderMeshInstanceShared,
    /// The transform of the mesh.
    ///
    /// This will be written into the [`MeshUniform`] at the appropriate time.
    pub transforms: MeshTransforms,
}

/// CPU data that the render world needs to keep for each entity that contains a
/// mesh when using GPU mesh uniform building.
#[derive(Deref)]
pub struct RenderMeshInstanceGpu {
    /// Data shared between both the CPU mesh uniform building and the GPU mesh
    /// uniform building paths.
    #[deref]
    pub shared: RenderMeshInstanceShared,
    /// The translation of the mesh.
    ///
    /// This is the only part of the transform that we have to keep on CPU (for
    /// distance sorting).
    pub translation: Vec3,
    /// The index of the [`MeshInputUniform`] in the buffer.
    pub current_uniform_index: NonMaxU32,
}

/// CPU data that the render world needs to keep about each entity that contains
/// a mesh.
pub struct RenderMeshInstanceShared {
    /// The [`AssetId`] of the mesh.
    pub mesh_asset_id: AssetId<Mesh>,
    /// A slot for the material bind group ID.
    ///
    /// This is filled in during [`crate::material::queue_material_meshes`].
    pub material_bind_group_id: AtomicMaterialBindGroupId,
    /// Various flags.
    pub flags: RenderMeshInstanceFlags,
}

impl RenderMeshInstanceShared {
    fn from_components(
        previous_transform: Option<&PreviousGlobalTransform>,
        handle: &Handle<Mesh>,
        not_shadow_caster: bool,
        no_automatic_batching: bool,
    ) -> Self {
        let mut mesh_instance_flags = RenderMeshInstanceFlags::empty();
        mesh_instance_flags.set(RenderMeshInstanceFlags::SHADOW_CASTER, !not_shadow_caster);
        mesh_instance_flags.set(
            RenderMeshInstanceFlags::AUTOMATIC_BATCHING,
            !no_automatic_batching,
        );
        mesh_instance_flags.set(
            RenderMeshInstanceFlags::HAVE_PREVIOUS_TRANSFORM,
            previous_transform.is_some(),
        );

        RenderMeshInstanceShared {
            mesh_asset_id: handle.id(),

            flags: mesh_instance_flags,
            material_bind_group_id: AtomicMaterialBindGroupId::default(),
        }
    }

    /// Returns true if this entity is eligible to participate in automatic
    /// batching.
    #[inline]
    pub fn should_batch(&self) -> bool {
        self.flags
            .contains(RenderMeshInstanceFlags::AUTOMATIC_BATCHING)
            && self.material_bind_group_id.get().is_some()
    }
}

/// Information that the render world keeps about each entity that contains a
/// mesh.
///
/// The set of information needed is different depending on whether CPU or GPU
/// [`MeshUniform`] building is in use.
#[derive(Resource)]
pub enum RenderMeshInstances {
    /// Information needed when using CPU mesh instance data building.
    CpuBuilding(RenderMeshInstancesCpu),
    /// Information needed when using GPU mesh instance data building.
    GpuBuilding(RenderMeshInstancesGpu),
}

/// Information that the render world keeps about each entity that contains a
/// mesh, when using CPU mesh instance data building.
#[derive(Default, Deref, DerefMut)]
pub struct RenderMeshInstancesCpu(EntityHashMap<RenderMeshInstanceCpu>);

/// Information that the render world keeps about each entity that contains a
/// mesh, when using GPU mesh instance data building.
#[derive(Default, Deref, DerefMut)]
pub struct RenderMeshInstancesGpu(EntityHashMap<RenderMeshInstanceGpu>);

impl RenderMeshInstances {
    /// Creates a new [`RenderMeshInstances`] instance.
    fn new(use_gpu_instance_buffer_builder: bool) -> RenderMeshInstances {
        if use_gpu_instance_buffer_builder {
            RenderMeshInstances::GpuBuilding(RenderMeshInstancesGpu::default())
        } else {
            RenderMeshInstances::CpuBuilding(RenderMeshInstancesCpu::default())
        }
    }

    /// Returns the ID of the mesh asset attached to the given entity, if any.
    pub(crate) fn mesh_asset_id(&self, entity: Entity) -> Option<AssetId<Mesh>> {
        match *self {
            RenderMeshInstances::CpuBuilding(ref instances) => instances.mesh_asset_id(entity),
            RenderMeshInstances::GpuBuilding(ref instances) => instances.mesh_asset_id(entity),
        }
    }

    /// Constructs [`RenderMeshQueueData`] for the given entity, if it has a
    /// mesh attached.
    pub fn render_mesh_queue_data(&self, entity: Entity) -> Option<RenderMeshQueueData> {
        match *self {
            RenderMeshInstances::CpuBuilding(ref instances) => {
                instances.render_mesh_queue_data(entity)
            }
            RenderMeshInstances::GpuBuilding(ref instances) => {
                instances.render_mesh_queue_data(entity)
            }
        }
    }
}

pub(crate) trait RenderMeshInstancesTable {
    /// Returns the ID of the mesh asset attached to the given entity, if any.
    fn mesh_asset_id(&self, entity: Entity) -> Option<AssetId<Mesh>>;

    /// Constructs [`RenderMeshQueueData`] for the given entity, if it has a
    /// mesh attached.
    fn render_mesh_queue_data(&self, entity: Entity) -> Option<RenderMeshQueueData>;
}

impl RenderMeshInstancesTable for RenderMeshInstancesCpu {
    fn mesh_asset_id(&self, entity: Entity) -> Option<AssetId<Mesh>> {
        self.get(&entity).map(|instance| instance.mesh_asset_id)
    }

    fn render_mesh_queue_data(&self, entity: Entity) -> Option<RenderMeshQueueData> {
        self.get(&entity).map(|instance| RenderMeshQueueData {
            shared: &instance.shared,
            translation: instance.transforms.transform.translation,
        })
    }
}

impl RenderMeshInstancesTable for RenderMeshInstancesGpu {
    /// Returns the ID of the mesh asset attached to the given entity, if any.
    fn mesh_asset_id(&self, entity: Entity) -> Option<AssetId<Mesh>> {
        self.get(&entity).map(|instance| instance.mesh_asset_id)
    }

    /// Constructs [`RenderMeshQueueData`] for the given entity, if it has a
    /// mesh attached.
    fn render_mesh_queue_data(&self, entity: Entity) -> Option<RenderMeshQueueData> {
        self.get(&entity).map(|instance| RenderMeshQueueData {
            shared: &instance.shared,
            translation: instance.translation,
        })
    }
}

/// Data that [`crate::material::queue_material_meshes`] and similar systems
/// need in order to place entities that contain meshes in the right batch.
#[derive(Deref)]
pub struct RenderMeshQueueData<'a> {
    /// General information about the mesh instance.
    #[deref]
    pub shared: &'a RenderMeshInstanceShared,
    /// The translation of the mesh instance.
    pub translation: Vec3,
}

/// A [`SystemSet`] that encompasses both [`extract_meshes_for_cpu_building`]
/// and [`extract_meshes_for_gpu_building`].
#[derive(SystemSet, Clone, PartialEq, Eq, Debug, Hash)]
pub struct ExtractMeshesSet;

/// Extracts meshes from the main world into the render world, populating the
/// [`RenderMeshInstances`].
///
/// This is the variant of the system that runs when we're *not* using GPU
/// [`MeshUniform`] building.
pub fn extract_meshes_for_cpu_building(
    mut render_mesh_instances: ResMut<RenderMeshInstances>,
    mut render_mesh_instance_queues: Local<Parallel<Vec<(Entity, RenderMeshInstanceCpu)>>>,
    meshes_query: Extract<
        Query<(
            Entity,
            &ViewVisibility,
            &GlobalTransform,
            Option<&PreviousGlobalTransform>,
            &Handle<Mesh>,
            Has<NotShadowReceiver>,
            Has<TransmittedShadowReceiver>,
            Has<NotShadowCaster>,
            Has<NoAutomaticBatching>,
        )>,
    >,
) {
    meshes_query.par_iter().for_each_init(
        || render_mesh_instance_queues.borrow_local_mut(),
        |queue,
         (
            entity,
            view_visibility,
            transform,
            previous_transform,
            handle,
            not_shadow_receiver,
            transmitted_receiver,
            not_shadow_caster,
            no_automatic_batching,
        )| {
            if !view_visibility.get() {
                return;
            }

            let mesh_flags =
                MeshFlags::from_components(transform, not_shadow_receiver, transmitted_receiver);

            let shared = RenderMeshInstanceShared::from_components(
                previous_transform,
                handle,
                not_shadow_caster,
                no_automatic_batching,
            );

            let transform = transform.affine();
            queue.push((
                entity,
                RenderMeshInstanceCpu {
                    transforms: MeshTransforms {
                        transform: (&transform).into(),
                        previous_transform: (&previous_transform.map(|t| t.0).unwrap_or(transform))
                            .into(),
                        flags: mesh_flags.bits(),
                    },
                    shared,
                },
            ));
        },
    );

    // Collect the render mesh instances.
    let RenderMeshInstances::CpuBuilding(ref mut render_mesh_instances) = *render_mesh_instances
    else {
        panic!(
            "`extract_meshes_for_cpu_building` should only be called if we're using CPU \
            `MeshUniform` building"
        );
    };

    render_mesh_instances.clear();
    for queue in render_mesh_instance_queues.iter_mut() {
        for (k, v) in queue.drain(..) {
            render_mesh_instances.insert_unique_unchecked(k, v);
        }
    }
}

/// Extracts meshes from the main world into the render world and queues
/// [`MeshInputUniform`]s to be uploaded to the GPU.
///
/// This is the variant of the system that runs when we're using GPU
/// [`MeshUniform`] building.
pub fn extract_meshes_for_gpu_building(
    mut render_mesh_instances: ResMut<RenderMeshInstances>,
    mut batched_instance_buffers: ResMut<
        gpu_preprocessing::BatchedInstanceBuffers<MeshUniform, MeshInputUniform>,
    >,
    mut render_mesh_instance_queues: Local<
        Parallel<Vec<(Entity, RenderMeshInstanceShared, MeshInputUniform)>>,
    >,
    meshes_query: Extract<
        Query<(
            Entity,
            &ViewVisibility,
            &GlobalTransform,
            Option<&PreviousGlobalTransform>,
            Option<&Lightmap>,
            &Handle<Mesh>,
            Has<NotShadowReceiver>,
            Has<TransmittedShadowReceiver>,
            Has<NotShadowCaster>,
            Has<NoAutomaticBatching>,
        )>,
    >,
) {
<<<<<<< HEAD
    // Collect render mesh instances. Build up the uniform buffer.
    let RenderMeshInstances::GpuBuilding(ref mut render_mesh_instances) = *render_mesh_instances
    else {
        panic!(
            "`collect_render_mesh_instances_for_gpu_building` should only be called if we're \
                using GPU `MeshUniform` building"
        );
    };

    let gpu_preprocessing::BatchedInstanceBuffers {
        ref mut current_input_buffer,
        ref mut previous_input_buffer,
        ..
    } = *batched_instance_buffers;

    // Swap buffers.
    mem::swap(current_input_buffer, previous_input_buffer);

    meshes_query.par_iter().for_each(
        |(
=======
    meshes_query.par_iter().for_each_init(
        || render_mesh_instance_queues.borrow_local_mut(),
        |queue,
         (
>>>>>>> c593ee10
            entity,
            view_visibility,
            transform,
            previous_transform,
            lightmap,
            handle,
            not_shadow_receiver,
            transmitted_receiver,
            not_shadow_caster,
            no_automatic_batching,
        )| {
            if !view_visibility.get() {
                return;
            }

            let mesh_flags =
                MeshFlags::from_components(transform, not_shadow_receiver, transmitted_receiver);

            let shared = RenderMeshInstanceShared::from_components(
                previous_transform,
                handle,
                not_shadow_caster,
                no_automatic_batching,
            );

            let previous_input_index = shared
                .flags
                .contains(RenderMeshInstanceFlags::HAVE_PREVIOUS_TRANSFORM)
                .then(|| {
                    render_mesh_instances
                        .get(&entity)
                        .map(|render_mesh_instance| {
                            render_mesh_instance.current_uniform_index.into()
                        })
                        .unwrap_or(u32::MAX)
                })
                .unwrap_or(u32::MAX);

            let lightmap_uv_rect =
                lightmap::pack_lightmap_uv_rect(lightmap.map(|lightmap| lightmap.uv_rect));
            let affine3: Affine3 = (&transform.affine()).into();

<<<<<<< HEAD
            render_mesh_instance_queues.scope(|queue| {
                queue.push((
                    entity,
                    shared,
                    MeshInputUniform {
                        flags: mesh_flags.bits(),
                        lightmap_uv_rect,
                        transform: affine3.to_transpose(),
                        previous_input_index,
                    },
                ));
            });
=======
            queue.push((
                entity,
                RenderMeshInstanceGpuBuilder {
                    shared,
                    transform: (&transform.affine()).into(),
                    lightmap_uv_rect,
                    mesh_flags,
                },
            ));
>>>>>>> c593ee10
        },
    );

    // Build the [`RenderMeshInstance`]s and [`MeshInputUniform`]s.
    render_mesh_instances.clear();
    for queue in render_mesh_instance_queues.iter_mut() {
        for (entity, shared, mesh_uniform) in queue.drain(..) {
            let buffer_index = current_input_buffer.push(mesh_uniform);
            let translation = vec3(
                mesh_uniform.transform[0].w,
                mesh_uniform.transform[1].w,
                mesh_uniform.transform[2].w,
            );
            render_mesh_instances.insert_unique_unchecked(
                entity,
                RenderMeshInstanceGpu {
                    shared,
                    translation,
                    current_uniform_index: NonMaxU32::new(buffer_index as u32).unwrap_or_default(),
                },
            );
        }
    }
}

#[derive(Resource, Clone)]
pub struct MeshPipeline {
    view_layouts: [MeshPipelineViewLayout; MeshPipelineViewLayoutKey::COUNT],
    // This dummy white texture is to be used in place of optional StandardMaterial textures
    pub dummy_white_gpu_image: GpuImage,
    pub clustered_forward_buffer_binding_type: BufferBindingType,
    pub mesh_layouts: MeshLayouts,
    /// `MeshUniform`s are stored in arrays in buffers. If storage buffers are available, they
    /// are used and this will be `None`, otherwise uniform buffers will be used with batches
    /// of this many `MeshUniform`s, stored at dynamic offsets within the uniform buffer.
    /// Use code like this in custom shaders:
    /// ```wgsl
    /// ##ifdef PER_OBJECT_BUFFER_BATCH_SIZE
    /// @group(1) @binding(0) var<uniform> mesh: array<Mesh, #{PER_OBJECT_BUFFER_BATCH_SIZE}u>;
    /// ##else
    /// @group(1) @binding(0) var<storage> mesh: array<Mesh>;
    /// ##endif // PER_OBJECT_BUFFER_BATCH_SIZE
    /// ```
    pub per_object_buffer_batch_size: Option<u32>,

    /// Whether binding arrays (a.k.a. bindless textures) are usable on the
    /// current render device.
    ///
    /// This affects whether reflection probes can be used.
    pub binding_arrays_are_usable: bool,
}

impl FromWorld for MeshPipeline {
    fn from_world(world: &mut World) -> Self {
        let mut system_state: SystemState<(
            Res<RenderDevice>,
            Res<DefaultImageSampler>,
            Res<RenderQueue>,
        )> = SystemState::new(world);
        let (render_device, default_sampler, render_queue) = system_state.get_mut(world);
        let clustered_forward_buffer_binding_type = render_device
            .get_supported_read_only_binding_type(CLUSTERED_FORWARD_STORAGE_BUFFER_COUNT);

        let view_layouts =
            generate_view_layouts(&render_device, clustered_forward_buffer_binding_type);

        // A 1x1x1 'all 1.0' texture to use as a dummy texture to use in place of optional StandardMaterial textures
        let dummy_white_gpu_image = {
            let image = Image::default();
            let texture = render_device.create_texture(&image.texture_descriptor);
            let sampler = match image.sampler {
                ImageSampler::Default => (**default_sampler).clone(),
                ImageSampler::Descriptor(ref descriptor) => {
                    render_device.create_sampler(&descriptor.as_wgpu())
                }
            };

            let format_size = image.texture_descriptor.format.pixel_size();
            render_queue.write_texture(
                texture.as_image_copy(),
                &image.data,
                ImageDataLayout {
                    offset: 0,
                    bytes_per_row: Some(image.width() * format_size as u32),
                    rows_per_image: None,
                },
                image.texture_descriptor.size,
            );

            let texture_view = texture.create_view(&TextureViewDescriptor::default());
            GpuImage {
                texture,
                texture_view,
                texture_format: image.texture_descriptor.format,
                sampler,
                size: image.size(),
                mip_level_count: image.texture_descriptor.mip_level_count,
            }
        };

        MeshPipeline {
            view_layouts,
            clustered_forward_buffer_binding_type,
            dummy_white_gpu_image,
            mesh_layouts: MeshLayouts::new(&render_device),
            per_object_buffer_batch_size: GpuArrayBuffer::<MeshUniform>::batch_size(&render_device),
            binding_arrays_are_usable: binding_arrays_are_usable(&render_device),
        }
    }
}

impl MeshPipeline {
    pub fn get_image_texture<'a>(
        &'a self,
        gpu_images: &'a RenderAssets<GpuImage>,
        handle_option: &Option<Handle<Image>>,
    ) -> Option<(&'a TextureView, &'a Sampler)> {
        if let Some(handle) = handle_option {
            let gpu_image = gpu_images.get(handle)?;
            Some((&gpu_image.texture_view, &gpu_image.sampler))
        } else {
            Some((
                &self.dummy_white_gpu_image.texture_view,
                &self.dummy_white_gpu_image.sampler,
            ))
        }
    }

    pub fn get_view_layout(&self, layout_key: MeshPipelineViewLayoutKey) -> &BindGroupLayout {
        let index = layout_key.bits() as usize;
        let layout = &self.view_layouts[index];

        #[cfg(debug_assertions)]
        if layout.texture_count > MESH_PIPELINE_VIEW_LAYOUT_SAFE_MAX_TEXTURES {
            // Issue our own warning here because Naga's error message is a bit cryptic in this situation
            warn_once!("Too many textures in mesh pipeline view layout, this might cause us to hit `wgpu::Limits::max_sampled_textures_per_shader_stage` in some environments.");
        }

        &layout.bind_group_layout
    }
}

impl GetBatchData for MeshPipeline {
    type Param = (SRes<RenderMeshInstances>, SRes<RenderLightmaps>);
    // The material bind group ID, the mesh ID, and the lightmap ID,
    // respectively.
    type CompareData = (MaterialBindGroupId, AssetId<Mesh>, Option<AssetId<Image>>);

    type BufferData = MeshUniform;

    fn get_batch_data(
        (mesh_instances, lightmaps): &SystemParamItem<Self::Param>,
        entity: Entity,
    ) -> Option<(Self::BufferData, Option<Self::CompareData>)> {
        let RenderMeshInstances::CpuBuilding(ref mesh_instances) = **mesh_instances else {
            error!(
                "`get_batch_data` should never be called in GPU mesh uniform \
                building mode"
            );
            return None;
        };
        let mesh_instance = mesh_instances.get(&entity)?;
        let maybe_lightmap = lightmaps.render_lightmaps.get(&entity);

        Some((
            MeshUniform::new(
                &mesh_instance.transforms,
                maybe_lightmap.map(|lightmap| lightmap.uv_rect),
            ),
            mesh_instance.should_batch().then_some((
                mesh_instance.material_bind_group_id.get(),
                mesh_instance.mesh_asset_id,
                maybe_lightmap.map(|lightmap| lightmap.image),
            )),
        ))
    }
}

impl GetFullBatchData for MeshPipeline {
    type BufferInputData = MeshInputUniform;

    fn get_index_and_compare_data(
        (mesh_instances, lightmaps): &SystemParamItem<Self::Param>,
        entity: Entity,
    ) -> Option<(NonMaxU32, Option<Self::CompareData>)> {
        // This should only be called during GPU building.
        let RenderMeshInstances::GpuBuilding(ref mesh_instances) = **mesh_instances else {
            error!(
                "`get_index_and_compare_data` should never be called in CPU mesh uniform building \
                mode"
            );
            return None;
        };

        let mesh_instance = mesh_instances.get(&entity)?;
        let maybe_lightmap = lightmaps.render_lightmaps.get(&entity);

        Some((
            mesh_instance.current_uniform_index,
            mesh_instance.should_batch().then_some((
                mesh_instance.material_bind_group_id.get(),
                mesh_instance.mesh_asset_id,
                maybe_lightmap.map(|lightmap| lightmap.image),
            )),
        ))
    }

    fn get_binned_batch_data(
        (mesh_instances, lightmaps): &SystemParamItem<Self::Param>,
        entity: Entity,
    ) -> Option<Self::BufferData> {
        let RenderMeshInstances::CpuBuilding(ref mesh_instances) = **mesh_instances else {
            error!(
                "`get_binned_batch_data` should never be called in GPU mesh uniform building mode"
            );
            return None;
        };
        let mesh_instance = mesh_instances.get(&entity)?;
        let maybe_lightmap = lightmaps.render_lightmaps.get(&entity);

        Some(MeshUniform::new(
            &mesh_instance.transforms,
            maybe_lightmap.map(|lightmap| lightmap.uv_rect),
        ))
    }

    fn get_binned_index(
        (mesh_instances, _): &SystemParamItem<Self::Param>,
        entity: Entity,
    ) -> Option<NonMaxU32> {
        // This should only be called during GPU building.
        let RenderMeshInstances::GpuBuilding(ref mesh_instances) = **mesh_instances else {
            error!(
                "`get_binned_index` should never be called in CPU mesh uniform \
                building mode"
            );
            return None;
        };

        mesh_instances
            .get(&entity)
            .map(|entity| entity.current_uniform_index)
    }
}

bitflags::bitflags! {
    #[derive(Clone, Copy, Debug, PartialEq, Eq, Hash)]
    #[repr(transparent)]
    // NOTE: Apparently quadro drivers support up to 64x MSAA.
    /// MSAA uses the highest 3 bits for the MSAA log2(sample count) to support up to 128x MSAA.
    pub struct MeshPipelineKey: u64 {
        // Nothing
        const NONE                              = 0;

        // Inherited bits
        const MORPH_TARGETS                     = BaseMeshPipelineKey::MORPH_TARGETS.bits();

        // Flag bits
        const HDR                               = 1 << 0;
        const TONEMAP_IN_SHADER                 = 1 << 1;
        const DEBAND_DITHER                     = 1 << 2;
        const DEPTH_PREPASS                     = 1 << 3;
        const NORMAL_PREPASS                    = 1 << 4;
        const DEFERRED_PREPASS                  = 1 << 5;
        const MOTION_VECTOR_PREPASS             = 1 << 6;
        const MAY_DISCARD                       = 1 << 7; // Guards shader codepaths that may discard, allowing early depth tests in most cases
                                                            // See: https://www.khronos.org/opengl/wiki/Early_Fragment_Test
        const ENVIRONMENT_MAP                   = 1 << 8;
        const SCREEN_SPACE_AMBIENT_OCCLUSION    = 1 << 9;
        const DEPTH_CLAMP_ORTHO                 = 1 << 10;
        const TEMPORAL_JITTER                   = 1 << 11;
        const READS_VIEW_TRANSMISSION_TEXTURE   = 1 << 12;
        const LIGHTMAPPED                       = 1 << 13;
        const IRRADIANCE_VOLUME                 = 1 << 14;
        const LAST_FLAG                         = Self::IRRADIANCE_VOLUME.bits();

        // Bitfields
        const MSAA_RESERVED_BITS                = Self::MSAA_MASK_BITS << Self::MSAA_SHIFT_BITS;
        const BLEND_RESERVED_BITS               = Self::BLEND_MASK_BITS << Self::BLEND_SHIFT_BITS; // ← Bitmask reserving bits for the blend state
        const BLEND_OPAQUE                      = 0 << Self::BLEND_SHIFT_BITS;                     // ← Values are just sequential within the mask
        const BLEND_PREMULTIPLIED_ALPHA         = 1 << Self::BLEND_SHIFT_BITS;                     // ← As blend states is on 3 bits, it can range from 0 to 7
        const BLEND_MULTIPLY                    = 2 << Self::BLEND_SHIFT_BITS;                     // ← See `BLEND_MASK_BITS` for the number of bits available
        const BLEND_ALPHA                       = 3 << Self::BLEND_SHIFT_BITS;                     //
        const BLEND_ALPHA_TO_COVERAGE           = 4 << Self::BLEND_SHIFT_BITS;                     // ← We still have room for three more values without adding more bits
        const TONEMAP_METHOD_RESERVED_BITS      = Self::TONEMAP_METHOD_MASK_BITS << Self::TONEMAP_METHOD_SHIFT_BITS;
        const TONEMAP_METHOD_NONE               = 0 << Self::TONEMAP_METHOD_SHIFT_BITS;
        const TONEMAP_METHOD_REINHARD           = 1 << Self::TONEMAP_METHOD_SHIFT_BITS;
        const TONEMAP_METHOD_REINHARD_LUMINANCE = 2 << Self::TONEMAP_METHOD_SHIFT_BITS;
        const TONEMAP_METHOD_ACES_FITTED        = 3 << Self::TONEMAP_METHOD_SHIFT_BITS;
        const TONEMAP_METHOD_AGX                = 4 << Self::TONEMAP_METHOD_SHIFT_BITS;
        const TONEMAP_METHOD_SOMEWHAT_BORING_DISPLAY_TRANSFORM = 5 << Self::TONEMAP_METHOD_SHIFT_BITS;
        const TONEMAP_METHOD_TONY_MC_MAPFACE     = 6 << Self::TONEMAP_METHOD_SHIFT_BITS;
        const TONEMAP_METHOD_BLENDER_FILMIC      = 7 << Self::TONEMAP_METHOD_SHIFT_BITS;
        const SHADOW_FILTER_METHOD_RESERVED_BITS = Self::SHADOW_FILTER_METHOD_MASK_BITS << Self::SHADOW_FILTER_METHOD_SHIFT_BITS;
        const SHADOW_FILTER_METHOD_HARDWARE_2X2  = 0 << Self::SHADOW_FILTER_METHOD_SHIFT_BITS;
        const SHADOW_FILTER_METHOD_GAUSSIAN      = 1 << Self::SHADOW_FILTER_METHOD_SHIFT_BITS;
        const SHADOW_FILTER_METHOD_TEMPORAL      = 2 << Self::SHADOW_FILTER_METHOD_SHIFT_BITS;
        const VIEW_PROJECTION_RESERVED_BITS     = Self::VIEW_PROJECTION_MASK_BITS << Self::VIEW_PROJECTION_SHIFT_BITS;
        const VIEW_PROJECTION_NONSTANDARD       = 0 << Self::VIEW_PROJECTION_SHIFT_BITS;
        const VIEW_PROJECTION_PERSPECTIVE       = 1 << Self::VIEW_PROJECTION_SHIFT_BITS;
        const VIEW_PROJECTION_ORTHOGRAPHIC      = 2 << Self::VIEW_PROJECTION_SHIFT_BITS;
        const VIEW_PROJECTION_RESERVED          = 3 << Self::VIEW_PROJECTION_SHIFT_BITS;
        const SCREEN_SPACE_SPECULAR_TRANSMISSION_RESERVED_BITS = Self::SCREEN_SPACE_SPECULAR_TRANSMISSION_MASK_BITS << Self::SCREEN_SPACE_SPECULAR_TRANSMISSION_SHIFT_BITS;
        const SCREEN_SPACE_SPECULAR_TRANSMISSION_LOW = 0 << Self::SCREEN_SPACE_SPECULAR_TRANSMISSION_SHIFT_BITS;
        const SCREEN_SPACE_SPECULAR_TRANSMISSION_MEDIUM = 1 << Self::SCREEN_SPACE_SPECULAR_TRANSMISSION_SHIFT_BITS;
        const SCREEN_SPACE_SPECULAR_TRANSMISSION_HIGH = 2 << Self::SCREEN_SPACE_SPECULAR_TRANSMISSION_SHIFT_BITS;
        const SCREEN_SPACE_SPECULAR_TRANSMISSION_ULTRA = 3 << Self::SCREEN_SPACE_SPECULAR_TRANSMISSION_SHIFT_BITS;
        const ALL_RESERVED_BITS =
            Self::BLEND_RESERVED_BITS.bits() |
            Self::MSAA_RESERVED_BITS.bits() |
            Self::TONEMAP_METHOD_RESERVED_BITS.bits() |
            Self::SHADOW_FILTER_METHOD_RESERVED_BITS.bits() |
            Self::VIEW_PROJECTION_RESERVED_BITS.bits() |
            Self::SCREEN_SPACE_SPECULAR_TRANSMISSION_RESERVED_BITS.bits();
    }
}

impl MeshPipelineKey {
    const MSAA_MASK_BITS: u64 = 0b111;
    const MSAA_SHIFT_BITS: u64 = Self::LAST_FLAG.bits().trailing_zeros() as u64 + 1;

    const BLEND_MASK_BITS: u64 = 0b111;
    const BLEND_SHIFT_BITS: u64 = Self::MSAA_MASK_BITS.count_ones() as u64 + Self::MSAA_SHIFT_BITS;

    const TONEMAP_METHOD_MASK_BITS: u64 = 0b111;
    const TONEMAP_METHOD_SHIFT_BITS: u64 =
        Self::BLEND_MASK_BITS.count_ones() as u64 + Self::BLEND_SHIFT_BITS;

    const SHADOW_FILTER_METHOD_MASK_BITS: u64 = 0b11;
    const SHADOW_FILTER_METHOD_SHIFT_BITS: u64 =
        Self::TONEMAP_METHOD_MASK_BITS.count_ones() as u64 + Self::TONEMAP_METHOD_SHIFT_BITS;

    const VIEW_PROJECTION_MASK_BITS: u64 = 0b11;
    const VIEW_PROJECTION_SHIFT_BITS: u64 = Self::SHADOW_FILTER_METHOD_MASK_BITS.count_ones()
        as u64
        + Self::SHADOW_FILTER_METHOD_SHIFT_BITS;

    const SCREEN_SPACE_SPECULAR_TRANSMISSION_MASK_BITS: u64 = 0b11;
    const SCREEN_SPACE_SPECULAR_TRANSMISSION_SHIFT_BITS: u64 =
        Self::VIEW_PROJECTION_MASK_BITS.count_ones() as u64 + Self::VIEW_PROJECTION_SHIFT_BITS;

    pub fn from_msaa_samples(msaa_samples: u32) -> Self {
        let msaa_bits =
            (msaa_samples.trailing_zeros() as u64 & Self::MSAA_MASK_BITS) << Self::MSAA_SHIFT_BITS;
        Self::from_bits_retain(msaa_bits)
    }

    pub fn from_hdr(hdr: bool) -> Self {
        if hdr {
            MeshPipelineKey::HDR
        } else {
            MeshPipelineKey::NONE
        }
    }

    pub fn msaa_samples(&self) -> u32 {
        1 << ((self.bits() >> Self::MSAA_SHIFT_BITS) & Self::MSAA_MASK_BITS)
    }

    pub fn from_primitive_topology(primitive_topology: PrimitiveTopology) -> Self {
        let primitive_topology_bits = ((primitive_topology as u64)
            & BaseMeshPipelineKey::PRIMITIVE_TOPOLOGY_MASK_BITS)
            << BaseMeshPipelineKey::PRIMITIVE_TOPOLOGY_SHIFT_BITS;
        Self::from_bits_retain(primitive_topology_bits)
    }

    pub fn primitive_topology(&self) -> PrimitiveTopology {
        let primitive_topology_bits = (self.bits()
            >> BaseMeshPipelineKey::PRIMITIVE_TOPOLOGY_SHIFT_BITS)
            & BaseMeshPipelineKey::PRIMITIVE_TOPOLOGY_MASK_BITS;
        match primitive_topology_bits {
            x if x == PrimitiveTopology::PointList as u64 => PrimitiveTopology::PointList,
            x if x == PrimitiveTopology::LineList as u64 => PrimitiveTopology::LineList,
            x if x == PrimitiveTopology::LineStrip as u64 => PrimitiveTopology::LineStrip,
            x if x == PrimitiveTopology::TriangleList as u64 => PrimitiveTopology::TriangleList,
            x if x == PrimitiveTopology::TriangleStrip as u64 => PrimitiveTopology::TriangleStrip,
            _ => PrimitiveTopology::default(),
        }
    }
}

// Ensure that we didn't overflow the number of bits available in `MeshPipelineKey`.
const_assert_eq!(
    (((MeshPipelineKey::LAST_FLAG.bits() << 1) - 1) | MeshPipelineKey::ALL_RESERVED_BITS.bits())
        & BaseMeshPipelineKey::all().bits(),
    0
);

// Ensure that the reserved bits don't overlap with the topology bits
const_assert_eq!(
    (BaseMeshPipelineKey::PRIMITIVE_TOPOLOGY_MASK_BITS
        << BaseMeshPipelineKey::PRIMITIVE_TOPOLOGY_SHIFT_BITS)
        & MeshPipelineKey::ALL_RESERVED_BITS.bits(),
    0
);

fn is_skinned(layout: &MeshVertexBufferLayoutRef) -> bool {
    layout.0.contains(Mesh::ATTRIBUTE_JOINT_INDEX)
        && layout.0.contains(Mesh::ATTRIBUTE_JOINT_WEIGHT)
}
pub fn setup_morph_and_skinning_defs(
    mesh_layouts: &MeshLayouts,
    layout: &MeshVertexBufferLayoutRef,
    offset: u32,
    key: &MeshPipelineKey,
    shader_defs: &mut Vec<ShaderDefVal>,
    vertex_attributes: &mut Vec<VertexAttributeDescriptor>,
) -> BindGroupLayout {
    let mut add_skin_data = || {
        shader_defs.push("SKINNED".into());
        vertex_attributes.push(Mesh::ATTRIBUTE_JOINT_INDEX.at_shader_location(offset));
        vertex_attributes.push(Mesh::ATTRIBUTE_JOINT_WEIGHT.at_shader_location(offset + 1));
    };
    let is_morphed = key.intersects(MeshPipelineKey::MORPH_TARGETS);
    let is_lightmapped = key.intersects(MeshPipelineKey::LIGHTMAPPED);
    match (is_skinned(layout), is_morphed, is_lightmapped) {
        (true, false, _) => {
            add_skin_data();
            mesh_layouts.skinned.clone()
        }
        (true, true, _) => {
            add_skin_data();
            shader_defs.push("MORPH_TARGETS".into());
            mesh_layouts.morphed_skinned.clone()
        }
        (false, true, _) => {
            shader_defs.push("MORPH_TARGETS".into());
            mesh_layouts.morphed.clone()
        }
        (false, false, true) => mesh_layouts.lightmapped.clone(),
        (false, false, false) => mesh_layouts.model_only.clone(),
    }
}

impl SpecializedMeshPipeline for MeshPipeline {
    type Key = MeshPipelineKey;

    fn specialize(
        &self,
        key: Self::Key,
        layout: &MeshVertexBufferLayoutRef,
    ) -> Result<RenderPipelineDescriptor, SpecializedMeshPipelineError> {
        let mut shader_defs = Vec::new();
        let mut vertex_attributes = Vec::new();

        // Let the shader code know that it's running in a mesh pipeline.
        shader_defs.push("MESH_PIPELINE".into());

        shader_defs.push("VERTEX_OUTPUT_INSTANCE_INDEX".into());

        if layout.0.contains(Mesh::ATTRIBUTE_POSITION) {
            shader_defs.push("VERTEX_POSITIONS".into());
            vertex_attributes.push(Mesh::ATTRIBUTE_POSITION.at_shader_location(0));
        }

        if layout.0.contains(Mesh::ATTRIBUTE_NORMAL) {
            shader_defs.push("VERTEX_NORMALS".into());
            vertex_attributes.push(Mesh::ATTRIBUTE_NORMAL.at_shader_location(1));
        }

        if layout.0.contains(Mesh::ATTRIBUTE_UV_0) {
            shader_defs.push("VERTEX_UVS".into());
            vertex_attributes.push(Mesh::ATTRIBUTE_UV_0.at_shader_location(2));
        }

        if layout.0.contains(Mesh::ATTRIBUTE_UV_1) {
            shader_defs.push("VERTEX_UVS_B".into());
            vertex_attributes.push(Mesh::ATTRIBUTE_UV_1.at_shader_location(3));
        }

        if layout.0.contains(Mesh::ATTRIBUTE_TANGENT) {
            shader_defs.push("VERTEX_TANGENTS".into());
            vertex_attributes.push(Mesh::ATTRIBUTE_TANGENT.at_shader_location(4));
        }

        if layout.0.contains(Mesh::ATTRIBUTE_COLOR) {
            shader_defs.push("VERTEX_COLORS".into());
            vertex_attributes.push(Mesh::ATTRIBUTE_COLOR.at_shader_location(5));
        }

        if cfg!(feature = "pbr_transmission_textures") {
            shader_defs.push("PBR_TRANSMISSION_TEXTURES_SUPPORTED".into());
        }

        let mut bind_group_layout = vec![self.get_view_layout(key.into()).clone()];

        if key.msaa_samples() > 1 {
            shader_defs.push("MULTISAMPLED".into());
        };

        bind_group_layout.push(setup_morph_and_skinning_defs(
            &self.mesh_layouts,
            layout,
            6,
            &key,
            &mut shader_defs,
            &mut vertex_attributes,
        ));

        if key.contains(MeshPipelineKey::SCREEN_SPACE_AMBIENT_OCCLUSION) {
            shader_defs.push("SCREEN_SPACE_AMBIENT_OCCLUSION".into());
        }

        let vertex_buffer_layout = layout.0.get_layout(&vertex_attributes)?;

        let (label, blend, depth_write_enabled);
        let pass = key.intersection(MeshPipelineKey::BLEND_RESERVED_BITS);
        let (mut is_opaque, mut alpha_to_coverage_enabled) = (false, false);
        if pass == MeshPipelineKey::BLEND_ALPHA {
            label = "alpha_blend_mesh_pipeline".into();
            blend = Some(BlendState::ALPHA_BLENDING);
            // For the transparent pass, fragments that are closer will be alpha blended
            // but their depth is not written to the depth buffer
            depth_write_enabled = false;
        } else if pass == MeshPipelineKey::BLEND_PREMULTIPLIED_ALPHA {
            label = "premultiplied_alpha_mesh_pipeline".into();
            blend = Some(BlendState::PREMULTIPLIED_ALPHA_BLENDING);
            shader_defs.push("PREMULTIPLY_ALPHA".into());
            shader_defs.push("BLEND_PREMULTIPLIED_ALPHA".into());
            // For the transparent pass, fragments that are closer will be alpha blended
            // but their depth is not written to the depth buffer
            depth_write_enabled = false;
        } else if pass == MeshPipelineKey::BLEND_MULTIPLY {
            label = "multiply_mesh_pipeline".into();
            blend = Some(BlendState {
                color: BlendComponent {
                    src_factor: BlendFactor::Dst,
                    dst_factor: BlendFactor::OneMinusSrcAlpha,
                    operation: BlendOperation::Add,
                },
                alpha: BlendComponent::OVER,
            });
            shader_defs.push("PREMULTIPLY_ALPHA".into());
            shader_defs.push("BLEND_MULTIPLY".into());
            // For the multiply pass, fragments that are closer will be alpha blended
            // but their depth is not written to the depth buffer
            depth_write_enabled = false;
        } else if pass == MeshPipelineKey::BLEND_ALPHA_TO_COVERAGE {
            label = "alpha_to_coverage_mesh_pipeline".into();
            // BlendState::REPLACE is not needed here, and None will be potentially much faster in some cases
            blend = None;
            // For the opaque and alpha mask passes, fragments that are closer will replace
            // the current fragment value in the output and the depth is written to the
            // depth buffer
            depth_write_enabled = true;
            is_opaque = !key.contains(MeshPipelineKey::READS_VIEW_TRANSMISSION_TEXTURE);
            alpha_to_coverage_enabled = true;
            shader_defs.push("ALPHA_TO_COVERAGE".into());
        } else {
            label = "opaque_mesh_pipeline".into();
            // BlendState::REPLACE is not needed here, and None will be potentially much faster in some cases
            blend = None;
            // For the opaque and alpha mask passes, fragments that are closer will replace
            // the current fragment value in the output and the depth is written to the
            // depth buffer
            depth_write_enabled = true;
            is_opaque = !key.contains(MeshPipelineKey::READS_VIEW_TRANSMISSION_TEXTURE);
        }

        if key.contains(MeshPipelineKey::NORMAL_PREPASS) {
            shader_defs.push("NORMAL_PREPASS".into());
        }

        if key.contains(MeshPipelineKey::DEPTH_PREPASS) {
            shader_defs.push("DEPTH_PREPASS".into());
        }

        if key.contains(MeshPipelineKey::MOTION_VECTOR_PREPASS) {
            shader_defs.push("MOTION_VECTOR_PREPASS".into());
        }

        if key.contains(MeshPipelineKey::DEFERRED_PREPASS) {
            shader_defs.push("DEFERRED_PREPASS".into());
        }

        if key.contains(MeshPipelineKey::NORMAL_PREPASS) && key.msaa_samples() == 1 && is_opaque {
            shader_defs.push("LOAD_PREPASS_NORMALS".into());
        }

        let view_projection = key.intersection(MeshPipelineKey::VIEW_PROJECTION_RESERVED_BITS);
        if view_projection == MeshPipelineKey::VIEW_PROJECTION_NONSTANDARD {
            shader_defs.push("VIEW_PROJECTION_NONSTANDARD".into());
        } else if view_projection == MeshPipelineKey::VIEW_PROJECTION_PERSPECTIVE {
            shader_defs.push("VIEW_PROJECTION_PERSPECTIVE".into());
        } else if view_projection == MeshPipelineKey::VIEW_PROJECTION_ORTHOGRAPHIC {
            shader_defs.push("VIEW_PROJECTION_ORTHOGRAPHIC".into());
        }

        #[cfg(all(feature = "webgl", target_arch = "wasm32", not(feature = "webgpu")))]
        shader_defs.push("WEBGL2".into());

        if key.contains(MeshPipelineKey::TONEMAP_IN_SHADER) {
            shader_defs.push("TONEMAP_IN_SHADER".into());

            let method = key.intersection(MeshPipelineKey::TONEMAP_METHOD_RESERVED_BITS);

            if method == MeshPipelineKey::TONEMAP_METHOD_NONE {
                shader_defs.push("TONEMAP_METHOD_NONE".into());
            } else if method == MeshPipelineKey::TONEMAP_METHOD_REINHARD {
                shader_defs.push("TONEMAP_METHOD_REINHARD".into());
            } else if method == MeshPipelineKey::TONEMAP_METHOD_REINHARD_LUMINANCE {
                shader_defs.push("TONEMAP_METHOD_REINHARD_LUMINANCE".into());
            } else if method == MeshPipelineKey::TONEMAP_METHOD_ACES_FITTED {
                shader_defs.push("TONEMAP_METHOD_ACES_FITTED ".into());
            } else if method == MeshPipelineKey::TONEMAP_METHOD_AGX {
                shader_defs.push("TONEMAP_METHOD_AGX".into());
            } else if method == MeshPipelineKey::TONEMAP_METHOD_SOMEWHAT_BORING_DISPLAY_TRANSFORM {
                shader_defs.push("TONEMAP_METHOD_SOMEWHAT_BORING_DISPLAY_TRANSFORM".into());
            } else if method == MeshPipelineKey::TONEMAP_METHOD_BLENDER_FILMIC {
                shader_defs.push("TONEMAP_METHOD_BLENDER_FILMIC".into());
            } else if method == MeshPipelineKey::TONEMAP_METHOD_TONY_MC_MAPFACE {
                shader_defs.push("TONEMAP_METHOD_TONY_MC_MAPFACE".into());
            }

            // Debanding is tied to tonemapping in the shader, cannot run without it.
            if key.contains(MeshPipelineKey::DEBAND_DITHER) {
                shader_defs.push("DEBAND_DITHER".into());
            }
        }

        if key.contains(MeshPipelineKey::MAY_DISCARD) {
            shader_defs.push("MAY_DISCARD".into());
        }

        if key.contains(MeshPipelineKey::ENVIRONMENT_MAP) {
            shader_defs.push("ENVIRONMENT_MAP".into());
        }

        if key.contains(MeshPipelineKey::IRRADIANCE_VOLUME) && IRRADIANCE_VOLUMES_ARE_USABLE {
            shader_defs.push("IRRADIANCE_VOLUME".into());
        }

        if key.contains(MeshPipelineKey::LIGHTMAPPED) {
            shader_defs.push("LIGHTMAP".into());
        }

        if key.contains(MeshPipelineKey::TEMPORAL_JITTER) {
            shader_defs.push("TEMPORAL_JITTER".into());
        }

        let shadow_filter_method =
            key.intersection(MeshPipelineKey::SHADOW_FILTER_METHOD_RESERVED_BITS);
        if shadow_filter_method == MeshPipelineKey::SHADOW_FILTER_METHOD_HARDWARE_2X2 {
            shader_defs.push("SHADOW_FILTER_METHOD_HARDWARE_2X2".into());
        } else if shadow_filter_method == MeshPipelineKey::SHADOW_FILTER_METHOD_GAUSSIAN {
            shader_defs.push("SHADOW_FILTER_METHOD_GAUSSIAN".into());
        } else if shadow_filter_method == MeshPipelineKey::SHADOW_FILTER_METHOD_TEMPORAL {
            shader_defs.push("SHADOW_FILTER_METHOD_TEMPORAL".into());
        }

        let blur_quality =
            key.intersection(MeshPipelineKey::SCREEN_SPACE_SPECULAR_TRANSMISSION_RESERVED_BITS);

        shader_defs.push(ShaderDefVal::Int(
            "SCREEN_SPACE_SPECULAR_TRANSMISSION_BLUR_TAPS".into(),
            match blur_quality {
                MeshPipelineKey::SCREEN_SPACE_SPECULAR_TRANSMISSION_LOW => 4,
                MeshPipelineKey::SCREEN_SPACE_SPECULAR_TRANSMISSION_MEDIUM => 8,
                MeshPipelineKey::SCREEN_SPACE_SPECULAR_TRANSMISSION_HIGH => 16,
                MeshPipelineKey::SCREEN_SPACE_SPECULAR_TRANSMISSION_ULTRA => 32,
                _ => unreachable!(), // Not possible, since the mask is 2 bits, and we've covered all 4 cases
            },
        ));

        if self.binding_arrays_are_usable {
            shader_defs.push("MULTIPLE_LIGHT_PROBES_IN_ARRAY".into());
        }

        if IRRADIANCE_VOLUMES_ARE_USABLE {
            shader_defs.push("IRRADIANCE_VOLUMES_ARE_USABLE".into());
        }

        let format = if key.contains(MeshPipelineKey::HDR) {
            ViewTarget::TEXTURE_FORMAT_HDR
        } else {
            TextureFormat::bevy_default()
        };

        // This is defined here so that custom shaders that use something other than
        // the mesh binding from bevy_pbr::mesh_bindings can easily make use of this
        // in their own shaders.
        if let Some(per_object_buffer_batch_size) = self.per_object_buffer_batch_size {
            shader_defs.push(ShaderDefVal::UInt(
                "PER_OBJECT_BUFFER_BATCH_SIZE".into(),
                per_object_buffer_batch_size,
            ));
        }

        let mut push_constant_ranges = Vec::with_capacity(1);
        if cfg!(all(
            feature = "webgl",
            target_arch = "wasm32",
            not(feature = "webgpu")
        )) {
            push_constant_ranges.push(PushConstantRange {
                stages: ShaderStages::VERTEX,
                range: 0..4,
            });
        }

        Ok(RenderPipelineDescriptor {
            vertex: VertexState {
                shader: MESH_SHADER_HANDLE,
                entry_point: "vertex".into(),
                shader_defs: shader_defs.clone(),
                buffers: vec![vertex_buffer_layout],
            },
            fragment: Some(FragmentState {
                shader: MESH_SHADER_HANDLE,
                shader_defs,
                entry_point: "fragment".into(),
                targets: vec![Some(ColorTargetState {
                    format,
                    blend,
                    write_mask: ColorWrites::ALL,
                })],
            }),
            layout: bind_group_layout,
            push_constant_ranges,
            primitive: PrimitiveState {
                front_face: FrontFace::Ccw,
                cull_mode: Some(Face::Back),
                unclipped_depth: false,
                polygon_mode: PolygonMode::Fill,
                conservative: false,
                topology: key.primitive_topology(),
                strip_index_format: None,
            },
            depth_stencil: Some(DepthStencilState {
                format: CORE_3D_DEPTH_FORMAT,
                depth_write_enabled,
                depth_compare: CompareFunction::GreaterEqual,
                stencil: StencilState {
                    front: StencilFaceState::IGNORE,
                    back: StencilFaceState::IGNORE,
                    read_mask: 0,
                    write_mask: 0,
                },
                bias: DepthBiasState {
                    constant: 0,
                    slope_scale: 0.0,
                    clamp: 0.0,
                },
            }),
            multisample: MultisampleState {
                count: key.msaa_samples(),
                mask: !0,
                alpha_to_coverage_enabled,
            },
            label: Some(label),
        })
    }
}

/// Bind groups for meshes currently loaded.
#[derive(Resource, Default)]
pub struct MeshBindGroups {
    model_only: Option<BindGroup>,
    skinned: Option<BindGroup>,
    morph_targets: HashMap<AssetId<Mesh>, BindGroup>,
    lightmaps: HashMap<AssetId<Image>, BindGroup>,
}
impl MeshBindGroups {
    pub fn reset(&mut self) {
        self.model_only = None;
        self.skinned = None;
        self.morph_targets.clear();
        self.lightmaps.clear();
    }
    /// Get the `BindGroup` for `GpuMesh` with given `handle_id` and lightmap
    /// key `lightmap`.
    pub fn get(
        &self,
        asset_id: AssetId<Mesh>,
        lightmap: Option<AssetId<Image>>,
        is_skinned: bool,
        morph: bool,
    ) -> Option<&BindGroup> {
        match (is_skinned, morph, lightmap) {
            (_, true, _) => self.morph_targets.get(&asset_id),
            (true, false, _) => self.skinned.as_ref(),
            (false, false, Some(lightmap)) => self.lightmaps.get(&lightmap),
            (false, false, None) => self.model_only.as_ref(),
        }
    }
}

#[allow(clippy::too_many_arguments)]
pub fn prepare_mesh_bind_group(
    meshes: Res<RenderAssets<GpuMesh>>,
    images: Res<RenderAssets<GpuImage>>,
    mut groups: ResMut<MeshBindGroups>,
    mesh_pipeline: Res<MeshPipeline>,
    render_device: Res<RenderDevice>,
    cpu_batched_instance_buffer: Option<
        Res<no_gpu_preprocessing::BatchedInstanceBuffer<MeshUniform>>,
    >,
    gpu_batched_instance_buffers: Option<
        Res<gpu_preprocessing::BatchedInstanceBuffers<MeshUniform, MeshInputUniform>>,
    >,
    skins_uniform: Res<SkinUniform>,
    weights_uniform: Res<MorphUniform>,
    render_lightmaps: Res<RenderLightmaps>,
) {
    groups.reset();
    let layouts = &mesh_pipeline.mesh_layouts;

    let model = if let Some(cpu_batched_instance_buffer) = cpu_batched_instance_buffer {
        cpu_batched_instance_buffer
            .into_inner()
            .instance_data_binding()
    } else if let Some(gpu_batched_instance_buffers) = gpu_batched_instance_buffers {
        gpu_batched_instance_buffers
            .into_inner()
            .instance_data_binding()
    } else {
        return;
    };
    let Some(model) = model else { return };

    groups.model_only = Some(layouts.model_only(&render_device, &model));

    let skin = skins_uniform.buffer.buffer();
    if let Some(skin) = skin {
        groups.skinned = Some(layouts.skinned(&render_device, &model, skin));
    }

    if let Some(weights) = weights_uniform.buffer.buffer() {
        for (id, gpu_mesh) in meshes.iter() {
            if let Some(targets) = gpu_mesh.morph_targets.as_ref() {
                let group = if let Some(skin) = skin.filter(|_| is_skinned(&gpu_mesh.layout)) {
                    layouts.morphed_skinned(&render_device, &model, skin, weights, targets)
                } else {
                    layouts.morphed(&render_device, &model, weights, targets)
                };
                groups.morph_targets.insert(id, group);
            }
        }
    }

    // Create lightmap bindgroups.
    for &image_id in &render_lightmaps.all_lightmap_images {
        if let (Entry::Vacant(entry), Some(image)) =
            (groups.lightmaps.entry(image_id), images.get(image_id))
        {
            entry.insert(layouts.lightmapped(&render_device, &model, image));
        }
    }
}

pub struct SetMeshViewBindGroup<const I: usize>;
impl<P: PhaseItem, const I: usize> RenderCommand<P> for SetMeshViewBindGroup<I> {
    type Param = ();
    type ViewQuery = (
        Read<ViewUniformOffset>,
        Read<ViewLightsUniformOffset>,
        Read<ViewFogUniformOffset>,
        Read<ViewLightProbesUniformOffset>,
        Read<MeshViewBindGroup>,
    );
    type ItemQuery = ();

    #[inline]
    fn render<'w>(
        _item: &P,
        (view_uniform, view_lights, view_fog, view_light_probes, mesh_view_bind_group): ROQueryItem<
            'w,
            Self::ViewQuery,
        >,
        _entity: Option<()>,
        _: SystemParamItem<'w, '_, Self::Param>,
        pass: &mut TrackedRenderPass<'w>,
    ) -> RenderCommandResult {
        pass.set_bind_group(
            I,
            &mesh_view_bind_group.value,
            &[
                view_uniform.offset,
                view_lights.offset,
                view_fog.offset,
                **view_light_probes,
            ],
        );

        RenderCommandResult::Success
    }
}

pub struct SetMeshBindGroup<const I: usize>;
impl<P: PhaseItem, const I: usize> RenderCommand<P> for SetMeshBindGroup<I> {
    type Param = (
        SRes<MeshBindGroups>,
        SRes<RenderMeshInstances>,
        SRes<SkinIndices>,
        SRes<MorphIndices>,
        SRes<RenderLightmaps>,
    );
    type ViewQuery = ();
    type ItemQuery = ();

    #[inline]
    fn render<'w>(
        item: &P,
        _view: (),
        _item_query: Option<()>,
        (bind_groups, mesh_instances, skin_indices, morph_indices, lightmaps): SystemParamItem<
            'w,
            '_,
            Self::Param,
        >,
        pass: &mut TrackedRenderPass<'w>,
    ) -> RenderCommandResult {
        let bind_groups = bind_groups.into_inner();
        let mesh_instances = mesh_instances.into_inner();
        let skin_indices = skin_indices.into_inner();
        let morph_indices = morph_indices.into_inner();

        let entity = &item.entity();

        let Some(mesh_asset_id) = mesh_instances.mesh_asset_id(*entity) else {
            return RenderCommandResult::Success;
        };
        let skin_index = skin_indices.get(entity);
        let morph_index = morph_indices.get(entity);

        let is_skinned = skin_index.is_some();
        let is_morphed = morph_index.is_some();

        let lightmap = lightmaps
            .render_lightmaps
            .get(entity)
            .map(|render_lightmap| render_lightmap.image);

        let Some(bind_group) = bind_groups.get(mesh_asset_id, lightmap, is_skinned, is_morphed)
        else {
            error!(
                "The MeshBindGroups resource wasn't set in the render phase. \
                It should be set by the prepare_mesh_bind_group system.\n\
                This is a bevy bug! Please open an issue."
            );
            return RenderCommandResult::Failure;
        };

        let mut dynamic_offsets: [u32; 3] = Default::default();
        let mut offset_count = 0;
        if let Some(dynamic_offset) = item.dynamic_offset() {
            dynamic_offsets[offset_count] = dynamic_offset.get();
            offset_count += 1;
        }
        if let Some(skin_index) = skin_index {
            dynamic_offsets[offset_count] = skin_index.index;
            offset_count += 1;
        }
        if let Some(morph_index) = morph_index {
            dynamic_offsets[offset_count] = morph_index.index;
            offset_count += 1;
        }
        pass.set_bind_group(I, bind_group, &dynamic_offsets[0..offset_count]);

        RenderCommandResult::Success
    }
}

pub struct DrawMesh;
impl<P: PhaseItem> RenderCommand<P> for DrawMesh {
    type Param = (
        SRes<RenderAssets<GpuMesh>>,
        SRes<RenderMeshInstances>,
        SRes<PipelineCache>,
        Option<SRes<PreprocessPipeline>>,
    );
    type ViewQuery = Has<PreprocessBindGroup>;
    type ItemQuery = ();
    #[inline]
    fn render<'w>(
        item: &P,
        has_preprocess_bind_group: ROQueryItem<Self::ViewQuery>,
        _item_query: Option<()>,
        (meshes, mesh_instances, pipeline_cache, preprocess_pipeline): SystemParamItem<
            'w,
            '_,
            Self::Param,
        >,
        pass: &mut TrackedRenderPass<'w>,
    ) -> RenderCommandResult {
        // If we're using GPU preprocessing, then we're dependent on that
        // compute shader having been run, which of course can only happen if
        // it's compiled. Otherwise, our mesh instance data won't be present.
        if let Some(preprocess_pipeline) = preprocess_pipeline {
            if !has_preprocess_bind_group
                || !preprocess_pipeline
                    .pipeline_id
                    .is_some_and(|preprocess_pipeline_id| {
                        pipeline_cache
                            .get_compute_pipeline(preprocess_pipeline_id)
                            .is_some()
                    })
            {
                return RenderCommandResult::Failure;
            }
        }

        let meshes = meshes.into_inner();
        let mesh_instances = mesh_instances.into_inner();

        let Some(mesh_asset_id) = mesh_instances.mesh_asset_id(item.entity()) else {
            return RenderCommandResult::Failure;
        };
        let Some(gpu_mesh) = meshes.get(mesh_asset_id) else {
            return RenderCommandResult::Failure;
        };

        pass.set_vertex_buffer(0, gpu_mesh.vertex_buffer.slice(..));

        let batch_range = item.batch_range();
        #[cfg(all(feature = "webgl", target_arch = "wasm32", not(feature = "webgpu")))]
        pass.set_push_constants(
            ShaderStages::VERTEX,
            0,
            &(batch_range.start as i32).to_le_bytes(),
        );
        match &gpu_mesh.buffer_info {
            GpuBufferInfo::Indexed {
                buffer,
                index_format,
                count,
            } => {
                pass.set_index_buffer(buffer.slice(..), 0, *index_format);
                pass.draw_indexed(0..*count, 0, batch_range.clone());
            }
            GpuBufferInfo::NonIndexed => {
                pass.draw(0..gpu_mesh.vertex_count, batch_range.clone());
            }
        }
        RenderCommandResult::Success
    }
}

#[cfg(test)]
mod tests {
    use super::MeshPipelineKey;
    #[test]
    fn mesh_key_msaa_samples() {
        for i in [1, 2, 4, 8, 16, 32, 64, 128] {
            assert_eq!(MeshPipelineKey::from_msaa_samples(i).msaa_samples(), i);
        }
    }
}<|MERGE_RESOLUTION|>--- conflicted
+++ resolved
@@ -659,7 +659,6 @@
         )>,
     >,
 ) {
-<<<<<<< HEAD
     // Collect render mesh instances. Build up the uniform buffer.
     let RenderMeshInstances::GpuBuilding(ref mut render_mesh_instances) = *render_mesh_instances
     else {
@@ -680,12 +679,6 @@
 
     meshes_query.par_iter().for_each(
         |(
-=======
-    meshes_query.par_iter().for_each_init(
-        || render_mesh_instance_queues.borrow_local_mut(),
-        |queue,
-         (
->>>>>>> c593ee10
             entity,
             view_visibility,
             transform,
@@ -728,7 +721,6 @@
                 lightmap::pack_lightmap_uv_rect(lightmap.map(|lightmap| lightmap.uv_rect));
             let affine3: Affine3 = (&transform.affine()).into();
 
-<<<<<<< HEAD
             render_mesh_instance_queues.scope(|queue| {
                 queue.push((
                     entity,
@@ -741,17 +733,6 @@
                     },
                 ));
             });
-=======
-            queue.push((
-                entity,
-                RenderMeshInstanceGpuBuilder {
-                    shared,
-                    transform: (&transform.affine()).into(),
-                    lightmap_uv_rect,
-                    mesh_flags,
-                },
-            ));
->>>>>>> c593ee10
         },
     );
 
