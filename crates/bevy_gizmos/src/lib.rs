--- conflicted
+++ resolved
@@ -437,12 +437,8 @@
                 _padding: Default::default(),
             },
             (*handle).clone_weak(),
-<<<<<<< HEAD
-            GizmoMeshConfig::from(config),
+            config::GizmoMeshConfig::from(config),
             RenderFlyEntity,
-=======
-            config::GizmoMeshConfig::from(config),
->>>>>>> 297c0a39
         ));
     }
 }
